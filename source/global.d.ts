--- conflicted
+++ resolved
@@ -29,11 +29,7 @@
  */
 interface Application {
   runCommand: (command: string, payload?: any) => Promise<any>
-<<<<<<< HEAD
-  isBooting: () => boolean
   isQuiting: () => boolean
-=======
->>>>>>> d9153d1e
   showLogViewer: () => void
   showPreferences: () => void
   displayErrorMessage: (title: string, message: string, contents?: string) => void
