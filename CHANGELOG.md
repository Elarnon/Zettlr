# 2.0.0

## DEPRECATION: 32 bit

No 32 bit builds are now available anymore. Only 64 bit (Intel and ARM) are supported. On Linux, ARM is not available until we find a good solution of running Pandoc there.

## New Configuration Options

Several configuration values and options have changed their format. This means that changes to these won't be recognised by Zettlr 2.0. In this case, you may have to re-adapt your preferences in several places.

## Writing Targets Must Be Re-Applied

Due to a change in the underlying data structure, this version of Zettlr will not recognise any writing target set by a Zettlr version 1.x. This means: Please note down the important writing targets you have set before installing Zettlr 2.0 and then once re-apply them. We would like to apologise for this inconvenience, but believe its benefits by far outweigh the single additional migration effort on your side.

## No more transitive files

The idea of "transitive files" we implemented in previous iterations of Zettlr proved to be counter-intuitive to many people. We now removed that feature instead of a much better tab-management. By default, every file will be opened in its own tab no matter how you opened it. Instead, you now have an additional option in the preferences that allow you to indicate Zettlr should avoid opening new tabs wherever possible. This means, whenever you open a file, the current open tab will be replaced with whatever file you are opening. However, this does not apply if there are no tabs open, or if the current open tab contains unsaved changes. In that case, a new tab will be preferred. To explicitly open a file in a new tab, use the middle mouse button instead of the primary mouse button. This also applies to Zettelkasten-links inside your files.

## No more Auto-Saving

A few years ago we implemented auto-saving after a delay of five seconds with no change to the current file. However, that feature was always a little bit counter-intuitive. Instead, the new Zettlr version removes auto-saving and re-instates manual saving (since the "Save" menu option was never gone). We did this for several reasons. First, Zettlr is first and foremost a text editor working with files on your computer, so you are used to having to save files manually, and Zettlr should've never deviated from that. Furthermore, if we would implement a data-safe autosaving ability, this would put unnecessary strain on your computer's hard drive. Thus we opted for the traditional way and thus you need to manually save changes to files now. We found during beta that this is much more consistent and easy to work with.

## Custom CSS has moved

The Custom CSS can now be edited directly in the assets dialog where you can also edit your defaults files.

## GUI and Functionality

- **Feature**: Switched the Exporting process in a way that allows more flexibility in setting options.
- **Feature**: The macOS version of Zettlr now boasts a new application icon, adapted to fit the style of the Big Sur operating system. It was provided by Marc Oliver Orth (@marc2o) – thank you!
- **Feature**: Zettlr now supports bibliography files on a per-file basis. Just set the wanted bibliography in your YAML frontmatter, within the `bibliography`-property.
- **Feature**: Now Zettlr can export to PDF even without any LaTeX-distribution installed on the system.
- **Feature**: The footnote editing logic has been improved. Now, multiline footnotes are handled appropriately, and you can safely use multi-line footnotes alongside the in-place editing feature.
- 32 bit AppImages and Windows are no longer supported.
- Removed the Pandoc installation item from the help menu.
- Moved the Pandoc and XeLaTeX settings to the export tab in preferences.
- Fixed a bug that would delete file if it got renamed as itself.
- All languages will now be downloaded by the CI workflow. Updates will still be pulled via the application on boot.
- Removed the ability for the translation provider to arbitrarily request languages that have not been installed in order to remove that fragile feature. All languages will now be provided from the application immediately.
- All windows will now remember their last position (new: log window and print window).
- Some components of the renderer elements will now respect a given accent colour set by your operating system (only available for macOS and Windows).
- You can now close files by middle-clicking their tabs.
<<<<<<< HEAD
- MDX supported as a type of markdown file
=======
- New File and Edit File can now fast rename without selecting the extension
>>>>>>> 64849600

## Under the Hood

- Removed support for 32 bit AppImages on the CI.
- Migrated the exporter to TypeScript.
- Completely rewritten the exporter in order to be able to use defaults files and enable much more flexibility.
- Removed the Pandoc command.
- Add typings for external modules, remove the internal custom ones for `bcp-47` and `nspell`.
- Reenabled the Pandoc and XeLaTeX options in preferences.
- Removed the generic IPC call from the config provider and replaced it with consistent checks as to which options have actually changed. This increases the performance after configuration saves.
- Migrated the config provider to TypeScript.
- Migrated the Citeproc Provider to TypeScript, and cleaned the provider up:
    - The provider has now the capability to load multiple databases at once and switch between them.
    - Furthermore, the provider now needs much less variables, the logic is much simpler, and many unnecessary ipc calls have been removed.
- Migrated extractBibTexAttachments to TypeScript.
- Migrated the Translation Provider to TypeScript.
- The translations are now loaded by the `trans` helper to make sure it will always work.
- Migrated the preferences dialog to Vue.js.
- Added manifold new Vue components to compose windows from.
- The menubar and window controls are no longer controlled by the window registration handler.
- Now tests can be run as JavaScript or as TypeScript files (use `.js` or `.spec.ts` files respectively).
- Generalised the window state management so that all windows are now able to remember their positions easily.
- The toolbar is now vue-ified and can be used on WindowChrome components.
- Zettlr is now completely jQuery-free.
- Migrated the FSAL cache from unstable Objects to Maps and Sets.
- Migrated the TagProvider to a Map as well.

# 1.8.8

## HOTFIX FOR ELECTRON CVEs

This is a hotfix that updates a vulnerable Electron version to a safe one. This
is in response to a row of CVEs that have been detected in the source code of
Chromium in the past days. With an outdated Electron-version (<12.0.6), it was
possible for an attacker to take over your computer via Zettlr using a crafted
HTML webpage.

This release fixes Zettlr 1.8.7, which was vulnerable to this kind of attack. It
upgrades Electron from a vulnerable 11.x.x-version to the safe version 12.0.6.

> **DO NO LONGER USE ZETTLR 1.8.7! RELEASES PRIOR TO 1.8.8 MUST BE REGARDED AS UNSAFE!**

# 1.8.7

## GUI and Functionality

- On Linux systems, the application icon should now show up again.
- Fixed an issue where your text would "jump" irradically when you were writing in the last line of the file.

## Under the Hood

- Restored the generic folder path in the `electron-builer.yaml` config.

# 1.8.6

## GUI and Functionality

- Your typing speed is now as fast as previously again, even for long paragraphs and files (thanks to @mattj23 for implementing the fixes in the multiplexer).
- You can now also switch to sub-directories using the file list navigation; it is not limited to files only anymore.
- Fixed a bug that would show a wrong path as the current one on pasting image data onto the editor.
- Fixed a bug that would make dragging items from the file list impossible.
- Fixed odd behaviour that would make dragging and dropping items in the file tree (especially in combined mode of the file manager) hard.
- Fixed a logical bug that would open a dialog notifying of remote changes for every detected change, rather than just once per file.
- Added RMarkdown files (`.Rmd`) to the list of supported file extensions for which Zettlr can be registered as a default handler.
- Fix a regression error that has rendered citation exporting impossible.

## Under the Hood

- Fixed a performance sink in the multiplexer module which introduced noticeable lag while writing long paragraphs and documents (implemented by @mattj23).
- Implemented a global event listener that prevents any arbitrary navigation away from the loaded URL that occurs within webContents. So this way we do not need to sanitize any anchors or take care about setting `window.location`, because all of these events will be captured and navigation will be prevented. For opening local files and directories, make sure to prepend the path with `safe-file://`, which is recognized by this listener.
- Implemented a global event listener that makes sure any call to `console.log` is also received in the main process so that we can intercept those and add them to our global logging interface as well. This way, debugging errors in the renderer process can be debugged together with users as well. _Messages from the renderers are indicated by a [R] including the window identifier (e.g. "[Main Window]")._
- Migrated the Tags Provider to TypeScript. Cleaned up the IPC calls.
- Moved electron-builder configuration to `electron-builder.yml`.
- Removed no longer necessary scripts.
- Moved most type annotations to corresponding types files. The structure is currently: All `node_modules` without type support reside within `./source`, whereas the service provider types are stored in `./source/app/service-providers/assets`.
- Removed generic IPC calls for the CSS Provider and migrated that to the provider class.
- Zettlr now detects a potential downloaded Pandoc in the resources directory during development.
- Fixed a logical error in calculating the application uptime.
- The application now exits forcefully if an error is produced during boot.

# 1.8.5

## Apple Silicon Support

This version provides native Apple Silicon/M1 support, a.k.a. the darwin/arm64 architecture. Make sure to download the correct update file (either x64 for Intel-based Macs or arm64 for the new Apple Silicon chips).

## A Note to Apple Silicon users

If you possess one of the new Apple devices sporting Apple's M1 chip, please see whether or not the application is able to run the built-in pandoc (which is still compiled for 64 bit). If your bundled exporter fails, please report an issue.

## A Note to Windows ARM users

As of the current development build, Microsoft has finished support for running 64 bit applications on ARM computers. However, this is not yet officially released, so the bundled Pandoc might not work and you have to return back to the system-wide installation. However, if the bundled 64 bit Pandoc _does_ work on your ARM computer, please notify us so we know that we can officially support Windows ARM again!

## Drag Behaviour Fixes

Due to efforts within the file manager structure, we could re-enable the functionality to drag files out of the app without having to press any modification key before actually dragging something.

## GUI and Functionality

- **Feature**: 64bit applications will now run the built-in Pandoc. To see whether your application runs using the bundled Pandoc, open the developer logs and look for "pandoc." If Zettlr has used the built-in Pandoc for an export, the pandoc command will not begin with "pandoc" but with the full, absolute path to the bundled Pandoc binary. **If your application does use the bundled Pandoc, you can uninstall any system-wide Pandoc installationn; Zettlr should still be able to export. If not, please report a bug**!
- **Feature**: macOS-users can now use horizontal scrolling instead of using the arrow button to toggle between the file tree and the file list (only available in thin file manager mode; this behaves exactly like back and forth navigating in browsers such as Safari and Chrome).
- **Enhancement**: Added a new option to allow spaces during autocompletion (of tags, citations, or internal links).
- **Enhancement**: Added a configuration option to programmatically set the editor's base font size. Additionally, the zooming now works reliably. (This setting is independent of the base font size above.)
- **Enhancement**: Values from the AutoCorrect replacement table will now also be indicated as correct, so you don't have to add them to your user dictionary anymore.
- **Enhancement**: Added an option to prevent auto-searches when following Zettelkasten-links.
- **Enhancement**: Zettlr now recognizes the `tags` frontmatter property. _Please note that Pandoc does not recognize the `tags`-property, so if you need tags to be processed by Pandoc, consider using the `keywords`-property._
- **Enhancement**: The File System Abstraction Layer (FSAL) now spits out a few descriptive statistics collected across all loaded files and folders.
- Made the dialogs' tab lists more accessible for screen readers.
- Fixed the other files's extension icons in the sidebar -- they now also display in dark mode.
- Fixes to the stylesheets.
- Fix too dark colours for some variables in CodeMirror.
- Added a new CSS variable that allows you to set the font-size of the whole application, `--base-font-size`. You can set it in your custom CSS to increase or decrease the overall font-size of everything persistently. Remember to apply it to the `:root`-pseudo element.
- Fixed a race condition in the dictionary provider that would render spellchecking unfunctional in certain edge cases.
- Revamped the about dialog's other project tab.
- Removed the deprecation warning for deprecated installations.
- Improved the preferences explanations with regard to AutoCorrect modes and the Magic Quotes section (some require adaptions by the users in the corresponding translations!)
- Re-built the QuickLooks. Now they share even more code with the rest of the app, should react more snappy, and are more responsive then ever.
- Fixed a few logical bugs where the meaning of the "Overwrite file?"-dialog's buttons were swapped, overwriting a file if you chose "Cancel" and not overwriting a file if you chose "Ok."
- Fixed a bug that would mistakenly show a file twice in the file manager if a file rename or the creation of a new file would overwrite a file that was already present.
- Added a switch in the export options to choose whether to use the internal Pandoc or the system wide application.
- Messages can now be filtered in the log viewer.
- Windows can now be regularly closed using the `Cmd/Ctrl+W`-shortcut without interfering with the open tabs in the main window anymore.
- On macOS, Zettlr will not force-show the main window anymore when you click on its Dock icon, but rather restore the default behaviour on macOS.
- You can now zoom both Quicklook editors and the main editor independently using the zoom shortcuts.
- Unlocked the ability to select "Follow Operating System" in the auto dark mode settings. _Please note that this setting might have no effect on certain linuxoid Operating Systems._
- Improved tag/keyword detection in frontmatters. Comma-separated lists should now also work.
- Fixed a bug making it impossible to open Markdown files from the menu.

## Under the Hood

- Removed jQuery UI from the dialog classes completely.
- Removed jQuery from the editor controller.
- Removed jQuery from the updater.
- Removed jQuery from the tag cloud dialog.
- Removed jQuery from the stats dialog.
- Removed jQuery from PDF preferences.
- Removed jQuery from the CSS dialog.
- Removed jQuery from the file manager.
- Removed jQuery from the Pomodoro counter.
- Fix a bug in the error handler during update checks.
- Removed the timeout on the dictionary provider, as the dictionaries are likely to be loaded prior either way.
- Force `electron-packager` to 15.2.0 to enable darwin/arm64 (Apple Silicon) builds.
- Zettlr now detects Byte Order Marks (BOM) if present in a file.
- The LogViewer got a new paint job: It's now based on Vue, much less resource-heavy and it includes filters to only show certain log levels.
- Moved the log window creation to the Window Manager.
- The window registration procedure now supports handling the toolbar which now also doubles as a title bar (if you don't want a toolbar).
- Migrated the Quicklook windows to Vue.js.
- Overhauled the print window.
- Changed function name `askOverwriteFile` to `shouldOverwriteFile` to make it semantically more correct.
- Aligned the exact behaviour of the `file-rename` and `file-new` commands to be the same when it comes to overwriting files.
- Began implementing another new menu functionality: A `shortcut` property will send a shortcut-message to the currently focused window.
- Migrated the Appearance Provider to TypeScript.
- Renamed `darkTheme` to `darkMode`.
- Migrated the Target Provider to TypeScript.
- Transform the zoom-commands to shortcuts.
- Move the `loadIcons` function to a more central place in the window registration module.
- Moved the tree view functionality to its dedicated Vue component.
- Fixed a regression error from updating LESS.
- Moved the file list functionality to its dedicated Vue component.
- Unified ES6 syntax within the file manager components.
- Migrated the Vuex store to TypeScript.

# 1.8.4

## Deprecating 32 bit builds

This version ships with a debug notification that will inform users of deprecated operating systems about that fact. This debug notification cannot be turned off, but will be removed in Zettlr 1.8.5, which will use the bundled Pandoc version first of all. Beginning with Zettlr 1.9.0, we will no longer support 32 bit applications, so you have to make sure your operating system supports 64 bit. If your Windows is still 32 bit, there is a _very high chance_ that your processor actually supports 64 bit. Please check this, if you want to continue using Zettlr.

## GUI and Functionality

- **Enhancement**: Navigating the file list has just become easier. Now when you navigate the list **files will not be opened immediately**! Rather, they are being marked as "active," making the navigation much less cumbersome. To open an activated file, simply hit **Enter**.
- Visual improvements to the quick filter. The "back"-arrow now appears below the input.
- The quick filter now searches for all search terms (delimited by space) separately.
- The editor will now be focused whenever the containing document is changed.
- The cursor will now be of the correct height no matter whether you are on a heading class or within a normal-height text line.
- Pandoc will now be pre-bundled with 64 bit installers.
- Fixed a bug that the TableEditor would oftentimes "swallow" table cell content, making it almost unusable.
- Fixed a logical error that would display `.tex`-files as if they were directories in the file manager's tree view.
- Added two more variables, `%y` and `%X` for Zettelkasten-IDs, which allow you to use a two-digit year or the unix epoch (seconds since Jan 1st, 1970) in your IDs (thanks to @cdaven for implementing).
- RMarkdown files (`.rmd`) are now supported in general.

## Under the Hood

- The statistics controller is now the Stats Provider.
- Migrated the Stats Provider to TypeScript.
- ASAR support reinstated
- Switched GitHub Actions CI to use Node 14.x.
- Prepared everything so that Pandoc can be bundled with Zettlr at every time. However, the corresponding code is not yet active to provide for a transition phase where we still ship 32 bit builds.
- Fixed the TableEditor. The two major changes are that it does not depend on jQuery anymore, and that now all changes are always applied to the AST, not the DOM element. The DOM element is always rebuilt after the AST has changed so that the single source of truth is always the AST.
- Made sure that environmentally necessary directories are now created recursively.
- Added a `prompt`-passthrough to the main Zettlr class.
- Fix function signatures in the FSAL.
- Fix function signatures in the WindowManager.
- Migrate the command infrastructure to TypeScript.
- The regular expressions are now unified within the `./source/common/regular-expressions.js`-file (thanks to @Kangie for implementing).
- The recent docs provider is now written in TypeScript.
- Removed conditional RMarkdown checks.
- Remove empty strings, if applicable.

# 1.8.3

## GUI and Functionality

- **New Feature**: Added a quick filter to the file list that will filter the directory contents much more quickly than a full text search. Currently, it does not account for typos. It will attempt to match the filename, YAML frontmatter title, and first heading level 1 according to your preferences. If you simply type a `#`-symbol, the list will be filtered for files containing tags. Add a full tag behind it and the files containing that tag will be shown.
- Fixed broken link rendering from 1.8.2.
- The default PDF template of Zettlr is now compatible with Pandoc 2.11. This means it won't work with Pandoc 2.10 or less anymore. (Thanks to @Kangie for implementing.)
- Renaming files from the context menu of the document tabs now contains the original file name.
- Code files now have monospace fonts applied consistently.
- You have an additional option now to direct Zettlr to remove an object irreversibly, if moving it to trash fails due to some reason.
- Citations are now easier than ever as you do not have to put square brackets around them – Zettlr will do this automatically for you.
- Fixed another error where empty `title`-attributes inside YAML frontmatter would break down the complete file tree within which such a "malicious" file resides, resulting in the whole tree being offloaded and unusable.
- Fix a BibTex attachment parsing error.

## Under the Hood

- Migrated sorting functions into the FSAL module and converted them to TypeScript.
- Changed the FSAL parsing logic to separate the Markdown and code file logics.
- Fix a hidden error with the continuelist addon.
- Improved logging when certain files and directories take a significant amount of time to load.
- Fixed an ID problem where the ID `file-manager` was given twice.
- Updated dependencies:
    - @typescript-eslint/eslint-plugin `4.10.0`
    - @typescript-eslint/parser `4.10.0`
    - fork-ts-checker-webpack-plugin `6.0.7`

# 1.8.2

## Support for Pandoc 2.11

The default Pandoc command now targets Pandoc 2.11 and above. **In order to use the new command, make sure to "reset" it once, or (if it contains customisations) replace `$citeproc$` with `--citeproc --bibliography "$bibliography$" $cslstyle$`.** However, you can retain compatibility with older versions by replacing the new part `--citeproc` with `--filter pandoc-citeproc`. The new `$bibliography$` variable will be replaced with `/path/to/your/library.json`. Furthermore, the `$cslstyle$`-variable will be replaced with `--csl /path/to/your/style.json`, if applicable.

## GUI and Functionality

- The file search popup now retains your last search again.
- The global search now lets you select all text again.
- Removed deprecated Pandoc command variable `$citeproc$` and added the two variables `$bibliography$` and `$cslstyle$`.
- Began implementing better screen reader support for Zettlr. Now, a certain amount of elements has received correct labels according to the ARIA guidelines so that screenreader are now better in handling the app:
    - The toolbar is now being recognised as such, the toolbar buttons themselves have correct labels
    - The editor tabs are recognised as a tabbar and you can easily switch tabs now.
    - The sidebar buttons are now being correctly identified as tabs.
    - Added region landmark roles to a few of the components in order to facilitate quicker voice over navigation.
    - The icons in the file manager now have `role="presentation"` set to not have the screen reader name all of those "unlabelled images" one by one.
- Fixed some relative links to files on your system not being resolved correctly.
- Fix weird indentation rendering in the syntax code highlighting blocks.
- Fixed an issue that sometimes did not fully shut down the application before exit. This lead to numerous issues, the most visible of which was that sometimes configuration changes were not persisted.
- Fixed an issue in which user dictionary-entries were not actually removed when removed from the preferences.
- The citation engine now also supports loading CSL YAML files as bibliographies.
- Fixed some issues with the citeproc provider.
- Fixed multi-cursor placement.
- Fix duplicate IDs when linking files whose filename contains the ID with the setting "Always link with filename."
- Fix a few visual link rendering oddities.
- Fix the ToC navigation sometimes not working.

## Under the Hood

- Migrated the UpdateProvider to TypeScript.
- Migrated the DictionaryProvider to TypeScript.
- TextMarkers are now bound to the Document instances, not the editor overall. This increases the speed of document switching.
- Updated dependencies:
    - @clr/icons `4.0.8`
    - adm-zip `0.5.1`
    - archiver `5.1.0`
    - bcp-47 `1.0.8`
    - citeproc `2.4.52`
    - codemirror `5.58.3`
    - got `11.8.1`
    - mermaid `8.8.4`
    - semver `7.3.4`
    - uuid `8.3.2`
    - vuex `3.6.0`
    - fsevents `2.2.1`
    - @electron-forge/cli `6.0.0-beta.54`
    - @electron-forge/plugin-webpack `6.0.0-beta.54`
    - @teamsupercell/typings-for-css-modules-loader `2.4.0`
    - @typescript-eslint/eslint-plugin `4.9.1`
    - @typescript-eslint/parser `4.9.1`
    - cross-env `7.0.3`
    - css-loader `5.0.1`
    - csso `4.2.0`
    - electron `11.1.0`
    - electron-bundler `22.9.1`
    - eslint `7.15.0`
    - eslint-config-standard `16.0.2`
    - eslint-plugin-standard `5.0.0`
    - eslint-plugin-vue `7.2.0`
    - file-loader `6.2.0`
    - fork-ts-checker-webpack-plugin `6.0.6`
    - less `3.13.0`
    - less-loader `7.1.0`
    - mocha `8.2.1`
    - style-loader `2.0.0`
    - ts-loader `8.0.12`
    - typescript `4.1.3`
    - vue-loader `15.9.5`
- Removed dependency `v8-compile-cache`

# 1.8.1

## GUI and Functionality

- Fixed the non-working reveal.js exports.
- Add support for chemical formulae in KaTeX (thanks to @likeadoc for implementing).
- Design fix for the color swatches in the tag manager.
- Fix preferences not opening on the corresponding menu item (Windows/Linux).
- Fix the parent menu not closing on a click in the child menu (submenu).
- Fixed rendering of footnote references.
- Jumping to specific headings now places those headings at the top of the viewport, instead of simply pulling it into view.
- Fix an edge condition where tags within code blocks would be detected if they contained an odd number of `-characters.
- Re-instated the directory rescanning functionality.
- Disable VIM editor input mode until further notice.

## Under the Hood

- The release tags will now be created with a prefix "v" again. This should fix various issues around the assumption of the "v" being the correct GitHub tag.
- Fix all linter errors. PRs should now receive a nice green checkmark instead of the error symbol (unless there are new errors in the PR itself).
- Remove asynchronous initialisation logic from the main object's constructor.
- Added a footnote testing file.
- Significantly increase document loading times by deferring text marking functions to idle times in the browser's event loop, using `requestIdleCallback`. This induces a small visual lag, but the documents load much faster, and arguably, it's better this way because one doesn't have to wait until the document has fully rendered before one can start to write. (Some testing with regard to long-term writing performance might make sense.)
- Add debug logging to the configuration provider to check errors on config save and load.

# 1.8.0

## Breaking Changes

- Renamed the **sidebar** to **file manager**. We finally decided on better terminology for distinguishing the right from the left sidebar. This means: The left sidebar, formerly known only as "sidebar," is now the "file manager." The right sidebar, formerly known as "attachment sidebar," is now "the" sidebar. This change was introduced to reduce user confusion and provide a better user experience.
- The shortcut for opening the developer tools on Windows and Linux is now `Ctrl+Alt+I` (was: `Ctrl+Shift+I`) to resolve a conflict with the shortcut `Ctrl+Shift+I` (insert images).
- Renamed **Root Directories** to **Workspaces**. The term "root" is rather technical, and for most people, it makes most sense to think of those roots as workspaces, albeit other than being opened at the root level of the application, they have no difference to regular directories.
- The shortcut `Cmd/Ctrl+O`, which previously would let you open _workspaces_, now opens files. To open a workspace, use `Cmd/Ctrl+Shift+O`. This is now in line with many other programs.

## GUI and Functionality

- **New Feature**: Typewriter mode. By pressing `Cmd/Ctrl+Alt+T`, you can activate the typewriter mode, which will keep the current line in the editor always centered so that you have to move your eyes less while editing a text. This also works in combination with the distraction free mode so that you can fully focus on what you're editing right at the moment.
- **New Feature**: The sidebar (formerly attachment sidebar) is now tabbified. That means you have three distinct tabs to choose from with regard to displaying important information: the non-markdown files in your currently selected directory, the references in the current file, and the table of contents of the current file.
- **New Feature**: When hovering over links, they now appear in a separate tooltip to click them without holding down Ctrl/Cmd.
- **New Feature**: The QuickLook windows now share the main editor including its appearance. The same options apply for Quicklook windows as they are set in the global preferences (e.g. if you turned off image previewing, images would also not be displayed in the Quicklooks, etc).
- **New Feature**: Now you have an additional option in the "Advanced" preferences to choose between a "native" appearance of all Zettlr Windows (that is, a frameless window with inset traffic lights on macOS, and standard window decorations on Windows and Linux) or a custom built-in appearance (that is, for all platforms a frameless window with custom drawn menu and window control buttons, which mimick the Windows 10 design).
- **New Feature**: The heading tag elements (those `h1` to `h6`-tags replacing the Markdown heading characters) finally serve a purpose: Clicking on them reveals a small menu which lets you quickly choose a different heading level.
- **New Feature**: Improvement in the citation rendering capabilities: Both when copying Markdown as HTML, and when viewing footnote tooltips, any citation will be correctly rendered by the citeproc provider.
- **New Feature**: The TableEditor now pre-renders table cells so that it looks more like it will when you export it!
- **New Feature**: A selection of notifications will now be displayed using your operating system's notification service (if available), for instance export messages, errors, and updates. All notifications will still be displayed in the main window, so if you do not like this behaviour, you can turn notifications off for Zettlr within your operating system settings.
- **New Feature**: Whenever you begin a code block (`\`\`\``), Zettlr now offers you to autocomplete the syntax highlighting language.
- Added syntax highlighting modes (with keywords):
    - **diff**: `diff`
    - **Dockerfile**: `docker`/`dockerfile`
    - **TOML**: `toml`/`ini`
- Fixed the fold-gutter being too close to the text.
- The editor link autocompletion now respects the setting to use headings level 1 instead of YAML frontmatter titles where possible.
- The paste image dialog now also provides the original image size as a default value, so that you simply can use the arrow buttons on the field to adjust the image size.
- Fixed a rare bug where changes would be discarded if you renamed the modified file quickly enough.
- HTML export should now centre both figures and figure captions.
- Sorting files by name now takes into account possible settings such as using headings of level 1 or YAML frontmatter titles so that sorted files now correspond to their display again.
- You can now select rendered references from the right sidebar.
- The file tabs now have their own, dedicated menu, containing a new "Close all tabs" command to close all open file tabs (thanks to @anoopengineer for implementing).
- The file info now displays the selection information, if there is any. The popup that opens when you click the counter then lists all selections within your document.
- When you initiate a keyword search from the tag cloud by clicking on a tag, it'll be automatically enclosed in quotes, enabling searches for keywords with spaces in them.
- The image paste dialog now shows you the resolved path of the directory into which the image you are about to paste will be saved to.
- Fixed a missing translatable string from the paste image dialog.
- Fixed the width of the word counter in order to make the toolbar more "stiff."
- Enabled Dart syntax highlighting (thanks to @Kangie for implementing).
- Reduced the added margins for overflowing dialog windows from 15 % to 2 %, making the visible gap on smaller screens smaller.
- Remove the intermediary `.ztr-project`-migration code, which means you should update to Zettlr 1.7.x before updating to 1.8.x, if you still use an older version of Zettlr.
- Fixed (= monkeypatched) a weird bug that would cause selections on specially indented lines (e.g. wrapped blockquotes, list items, etc.) to be padded by precisely four pixels, making the selection not look like a box.
- Double clicks on file tabs now make files intransient (if they were transient before).
- The editor is now in a non-editable mode if no file is open. If the editor is read-only, the Zettlr logo will display in the background to indicate that fact. Empty files, on the other hand, will not yield the feather logo anymore. This should now meet up with users' expectations about file editing better.
- The last opened file will now reliably open whenever you start the application again.
- File loading (especially on boot) is now much faster, because the opened tabs won't be switched through during load anymore. Only the relevant, last file will be opened and displayed.
- Fixed a bug that would prevent you from exporting standalone files.
- Non-breaking spaces (NBSP) are now considered word delimiters in the spellchecker.
- Fixed a bug that would not close all tabs when the corresponding entry was selected from the tab context menu.
- Fixed a bug where checkboxes of tasks would be strangely hidden on undo/redo operations that checked/unchecked those checkboxes.
- Fixed a bug that would throw errors and not actually remove the file if said file was a root.
- Fixed broken shortcuts `Cmd/Ctrl+Shift+E` (focus the editor) and `Cmd/Ctrl+Shift+T` (focus the file list).
- Markdown links to local files that are absolute are now attempted to be opened internally, without recurring to external programs.
- The various rendering methods now only update anything that is within the viewport, thereby increasing the performance vastly. This is especially noticable for large documents.
- Fixed a bug that led to the exporter ignoring custom templates and always reverting to the default.
- Fixed the date formatter, as the moment.js locales are not found when compiling using `electron-forge`.
- Fixed a bug that would mess up the tag-tooltip on files under certain circumstances.
- Fixed a bug that would throw errors instead of exporting, if the export-directory is set to the current working directory and a non-root file is being exported.
- Fixed a bug which would not let you create duplicates of root files. Now, you can and the duplicate is being placed in the currently selected directory.
- Fixed a rendering edge condition where if you wanted to retain multiple single-line breaks with backslashes, the backslashes positioned on the line would have had alternating colours.
- Collocated the time-display and time-sorting settings for files to reduce confusion if users _display_ the modification time but sort using the creation time, or vice versa.
- Improved the layouting of the display settings tab.
- The context menu is now a custom one, making the experience more seamless.
- If you change the display settings for the editor, the editor will now also remove rendered elements that you do not wish to be rendered anymore.
- Footnote tooltips are now interactive, which means you can select text from them, and also click on any link to visit it without having to scroll to the bottom and do the same action there.
- You can now forcefully open a file non-transient by either middle-clicking it, or holding down Ctrl/Cmd.
- If you use YAML frontmatters demarcated by only dashes (`---`), for instance for compatibility with Jeckyll, these will not render as tables anymore.
- Switched to reveal.js 4 and fixed an occasional error on export.
- The tutorial is now also available in German.
- The application menu now displays many more shortcuts which were already available albeit not visible.
- Checkboxes are now disabled in Quicklooks.
- Fixed a bug that caused files dropped onto the editor from the file manager not to be linked when the file manager is in combined mode.
- Custom protocols for links (e.g. `zettlr://`, `thunderlink://`) can now be up to 100 characters long to be recognized by Zettlr.
- Fixed an issue that Zettlr would sometimes attempt to open a link to a local file in the browser instead of the correct app.
- Finally fixed the document tabs using the wrong font in the Frankfurt and Bielefeld theme.
- Fixed a display glitch in the combined file manager in dark mode.
- Now both Quicklook windows and the main window remember their last position. As long as the configuration of displays did not change, they will appear at the same positions as the last time they were open.
- Menu items in the application menu that can have a "checked" state (indicated by, e.g., a checkmark) now remember their correct state if other settings change consistently.
- Non-image files being dropped onto the editor are now being linked.
- Files that are dropped from the outside onto the editor are now linked using a relative path.
- Fixed a behaviour that would lead to the autocomplete to stop working completely until a full refresh of the window.
- Fix a bug that prevent non-existing documents to be created upon following a link despite the option being activated.
- Added `F11` as an accelerator for fullscreen on Windows.
- Fixed a display bug (= the window would reload itself) when there were no tags in the tag manager.
- Fixed the padding of dialog buttons and input fields also in dark mode.
- Fix pasting on Windows 10 (thanks to @graphixillusion for fixing).
- Fixed a sometimes weird behaviour when linking files.
- Following Zettelkasten-links should now be way faster.
- Fixed an issue with number-only frontmatter keywords.
- Clean up the application menus on Linux and Windows: Now all preferences live under a shared menu item.
- Prevent multiple cursors while following internal links.
- Fix display glitches on the sorters.

## Under the Hood

- Moved (almost) all window functionality to a dedicated `WindowManager` module. The added benefits of this are:
    - Centralised window functionality
    - A correct place for `window-controls`-commands
    - Sleeker design
    - Enable a much better window handling: (1) Now all windows are closed automatically before the main window is being closed; (2) When someone requests a Quicklook/Print/Main window, an existing window is being searched first and made visible, instead of (re)creating it.
    - New window types can be added much faster.
- Switched to Electron forge (thanks to @tobiasdiez for implementing).
- Bumped dependencies:
  - @clr/icons `4.0.4`
  - @electron-forge/cli `6.0.0-beta.53`
  - @electron-forge/plugin-webpack `6.0.0-beta.53`
  - @teamsupercell/typings-for-css-modules-loader `2.3.0`
  - @typescript-eslint/eslint-plugin `4.5.0`
  - @typescript-eslint/parser `4.5.0`
  - archiver `5.0.2`
  - astrocite `0.16.4`
  - chokidar `3.4.3`
  - citeproc `2.4.48`
  - codemirror `5.58.2`
  - chart.js `2.9.4`
  - copy-webpack-plugin `6.1.0`
  - electron `10.1.5`
  - eslint `7.8.1`
  - eslint-config-standard-with-typescript `19.0.1`
  - eslint-plugin-import `2.22.1`
  - eslint-plugin-standard `4.0.2`
  - eslint-plugin-vue `7.0.0-beta.3`
  - file-loader `6.1.1`
  - fork-ts-checker-webpack-plugin `5.1.0`
  - fsevents `2.1.3`
  - got `11.8.0`
  - joplin-turndown `4.0.30`
  - md5 `2.3.0`
  - mermaid `8.8.2`
  - mocha `8.2.0`
  - moment `2.29.1`
  - node-loader `1.0.2`
  - nspell `2.1.4`
  - raw-loader `4.0.2`
  - reveal.js `4.1.0`
  - tippy.js `6.2.7`
  - ts-loader `8.0.7`
  - typescript `4.0.3`
  - uuid `8.3.1`
  - vue `2.6.12`
  - vue-template-compiler `2.6.12`
- Removed dependencies:
  - uglify-js
  - on-change
- Added a new Handlebars templating helper function, `i18n_value` that allows you to translate something passing a value to the translation helper (e.g. `{{i18n_value 'trans.identifier' someValue}}`).
- Refactored the main build Workflow file. Now it doesn't run on a matrix, but due to the many dissimilar steps involved, there are three distinct jobs. Other than that, we switched to `yarn` everywhere and cleaned up the code.
- Removed the now unused script `afterSign.js`.
- Finally removed the verbose IPC calls from the logs.
- Migrated the toolbar logic from jQuery to vanilla JS.
- Migrated the main renderer from jQuery to vanilla JS.
- Migrated the popup class from jQuery to vanilla JS.
- (Mostly) migrated the dialog classes from jQuery to vanilla JS (tabs are still done using jQueryUI).
- Added a popup provider for easy creation of popups across the main renderer process.
- Added an update provider for easy access to specific updating functionality (such as downloading an update, and automatically running it).
- Migrated any popups that were defined inline into their respective handlebars template files.
- The TableEditor is now finally a module.
- Outsourced the CSS computations from the main module of the TableEditor.
- Migrated the CodeMirror editor instantiation into its own module (MarkdownEditor).
- Transformed all event listeners on the CodeMirror instance to "hooks" to reflect the fact that they are plugins, except they are not run like parameterless commands but hook into certain events of the application.
- Moved the CodeMirror assets from the old folder into the MarkdownEditor module.
- Moved some general utility functions to the `common/util`-folder.
- The rendering plugins have been optimized. They now take less time to run and also don't keep an additional array of all the textmarkers in memory, decreasing the computational load especially for big documents.
- The app now saves the last opened file again.
- Moved the Turndown and Showdown converters to two utility functions, md2html and html2md.
- Moved the regular expression for detecting image files by extension into the global RegExp module.
- Moved the `moveSection` helper function to the `common/util`-folder.
- Documentation fix for `safeAssign`.
- Fixes in the tests.
- Completely refurbished the test command. Now, a full-fledged testing directory will be set up to test features within the GUI without endangering your regular configuration in case you use Zettlr regularly.
- Better handling of the custom paths for both the Pandoc and the XeLaTeX executables in the advanced preferences.
- Migrated the FSAL to TypeScript so that the different descriptors can be better handled. Also, this showed countless logical errors, which are now mostly fixed.
    - Furthermore, the responsibilities have been readjusted: The FSAL is now responsible for emitting events whenever the internal state changes. This is not being done by the commands anymore.
    - The actions are now proper methods on the FSAL class in order to enable better tracking of the function arguments and to help ESLint fix possible signature errors.
    - Moved every piece of state logic from the commands to the FSAL.
    - Now, the general way anything regarding the files works is as follows: User --> one of the commands --> an action on the FSAL --> emits which part of the state has changed --> the application main class receives these notifications --> triggers potential updates in the renderer.
    - Additionally, now the distinction between the meta objects which can be serialized and sent to the renderer and the tree objects within the FSAL is made more clear: Metadata files can have content attached to them (in order to save new content to a file), whereas the full objects, which are never getting sent to the renderer, do not contain a content property anymore.
    - Also, we managed to fix errors regarding remote change detection.
- The log provider now also outputs on the console, if the app runs unpacked (`app.isPackaged === false`).
- Updated all service providers. They are now loaded immediately after application boot (right after the `ready`-event fires on the `app`-object) and not when the Zettlr main class loads.
- Created a new directory `app` which provides functionality that pertains only to the lifecycle of the application itself, such as boot and shutdown functionalities. Service providers have been migrated to there.
- Fixed the issue that only the `en-US`-language of the CSL styles was loaded for the citation provider.
- CSL locales and CSL styles are now bundled with the app as `native_modules`.
- Began providing first global interfaces which the service providers make use of in order to enable ESLint to detect errors.
- Provide a test library, which you can load to debug citeproc-related issues and test the provider.
- Converted the CSS Provider to TypeScript.
- Converted the Log Provider to TypeScript.
- Migrated the Quicklook and Print window classes to Typescript.
- Added a utility function to quickly broadcast arbitrary IPC messages to all open Zettlr windows.
- Migrated many functionalities that are important for all windows on the renderer side to a dedicated TypeScript module (`register-window`).
- Divided the menu template into templates for macOS and Windows (+ all other platforms).
- Simplified the menu building process.
- Added classes and event listeners to show custom built menus within frameless BrowserWindow instances.
- Deprecate the `remote`-module.
- The md2html-function can now make anchors renderer-safe, so that they don't open within the main window anymore.
- The menu handler is now a service provider.
- Added a notification provider for better notification management, and to further reduce the main IPC classes.
- The tag list on file list items is now only shown when there are actually coloured tags available, and hidden otherwise. This enables a better UX for the users as the tag-list-tooltip will then consistently pop up, not being hidden behind an invisible div.
- Removed the Watchdog service provider, as it is no longer being used.
- The Window Manager now saves the positions of each window (main and Quicklooks), persists them on disk and ensures the windows are displayed properly. The corresponding settings have been removed from the configuration service provider.
- The menu provider now keeps track of the state of those checkbox menu items which are not controlled externally by a configuration setting, but rather always begin unchecked when the application starts.
- Moved the typo-logic to their respective places in the renderer.
- The dictionary provider now listens on the correct channel and is additionally based on `fs.promises` thoroughly.
- The app bundle now contains all language files; the i18n-modules have been moved.
- "Fixed" the high CPU usage of Zettlr when having many files and directories open in the app.
- Fixed the force-open command. It now only searches for an exact filename-match, if the given argument (the contents of the link) do not look like an ID. This way we save at least one full file-tree search, which improves the speed notably especially with large setups.
- Re-ordered the filetypes array so that expensive functions will attempt to match those extensions first which are more likely to occur.
- Moved the ID regular expression generation into the corresponding file.

# 1.7.5

## GUI and Functionality

- Fixed a bug where opening RMarkdown files with Zettlr not open would throw an error.
- Fixed a bug where the app would not process inline images during export, leading to missing images.
- HTML Export now centres figure captions underneath figures (thanks to @Kangie for implementing).
- Zettlr finally allows alternative/title texts in images to be specified, making it possible to preview images with a title, and have them properly export even with relative filenames.
- Fix wrong design of the sorters in combined sidebar file trees.
- Fixed a bug where adding more and more list-characters in front of a list item would make the left gutter "swallow" these due to an extreme amount of negative indent. Now the line indentation for soft-wrapped lists (or anything indented) should work as expected.
- Fixed a behaviour that would sometimes lead to the editor inserting `tab`-characters instead of spaces.
- Added UX improvements to the fold gutter and the global search bar (thanks to @doup for implementing).
- Fixed non-centered button icons and made some UI elements a little bit bigger.
- You can now abort searching in Quicklook windows by pressing escape while the search field is highlighted.
- Fixed a rare error where codeblocks would not be indented correctly in HTML outputs.
- Zettlr now renders linked images.
- Restored the security question when you are about to overwrite an already existing file.
- Made URLs in references into clickable links that open in the system's browser (thanks to @maxedmands for implementing).
- The context menu on directories within the file list now correctly shows you project options, if the directory is one.
- The file tree has been cleaned up. Now, the children toggle (if a directory has any) as well as any additional icon will be displayed aligned with each other.
- Fixed a bug that would not display the filename but a heading level 1 that has been removed from the file.
- Single inline image inserts are now handled without adding newline characters.

## Under the Hood

- Added an additional check for directory exports to check that they indeed have an attached project.
- Removed all legacy WebHostingHub-Glyph references and switch fully to Clarity.
- Removed unused legacy code from the Quicklook windows.
- Replaced `getTokenAt` with `getTokenTypeAt`, hopefully achieving performance gains on documents littered with renderable elements.

# 1.7.4

## GUI and Functionality

- Removed a verbose debug notification which was added in order to test for persistence of bug #746.

## Under the Hood

- Fixed missing CSS styles (#1141).

# 1.7.3

## GUI and Functionality

- Fixed a bug causing project exports to fail.
- The `Cmd/Ctrl+K`-shortcut now works with most domains and protocols (i.e. no matter which URL is in the clipboard, it should insert it now).
- Fixed a serious bug that would lead to file descriptors never updating their metadata and cause thousands of remote notifications where they shouldn't be. Due to this, Zettlr was thinking that the file hasn't been updated by a save.
- The application is now also available as an Windows ARM 64bit release.

## Under the Hood

- Upgraded `joplin-turndown` which should result in better HTML-to-Markdown conversion on pasting.
- In case Pandoc produces any output (such as warnings or other useful info) but runs successfully, this output will be logged so that you can troubleshoot even non-fatal warnings.

# 1.7.2

## GUI and Functionality

- The NSIS installer (Windows) now contains customized, branded images for the sidebar and header of the various pages visible during the setup process.
- Added syntax highlighting modes (with keywords):
    - **Clojure**: `clojure`
    - **LaTeX**: `latex`/`tex`
- Fixed a bug where the trailing `---` of a YAML frontmatter would mistakenly be identified by the renderer as ATX-headings in readability mode, resulting in weird display of the last YAML frontmatter line.
- Added feedback if there was no directory selected, but one is needed to do a certain task.
- Multiline math equations now feature syntax highlighting.
- Fixed a bug that would sometimes render parts of multiline equations as headings.
- Added an option to tell Zettlr to use the first heading level 1 of a file to display instead of the filename (however, a frontmatter title will override this).
- YAML frontmatter ending characters should not trigger AutoCorrect anymore.
- The exporter now respects values from a YAML frontmatter, if (and where) applicable.
- You should now be able to fold Markdown sections from anywhere within their section text.
- Fixed a rare bug where Zettlr would attempt to render an internal link as a citation.
- Creating files using a case-sensitive extension name should now work.
- Set desktop Linux desktop icon in BrowserWindow config.
- `reveal.js`-presentations now do not have standalone-flags during export.
- The "Import"-option now also lets you select Markdown and text files. However, instead of running them through Pandoc, they are directly copied into the target directory.
- Fixed a bug that would cause the global search to stop working in certain situations, e.g. after renaming a file.
- The middle mouse button now closes tabs (thanks to @Kaan0200 for implementing).

## Under the Hood

- Added the logo source files to source control. Please make sure to read the accompanying README file in the `icons`-directory before using!!
- The AutoCorrect replacement now checks for the actual mode at both range endings before actually performing a replacement.
- The importer is now a module.
- Fixed a logical error in the FSAL change detection, which would lead to the FSAL not being able to process additions of assets.
- The application now uses `app.getVersion()` instead of requiring the `package.json`-file (thanks to @Aigeruth for implementing).
- CodeMirror is now required directly within the plugins and is independent of the location of `node_modules`.
- Zettlr is now also available for ARM64 Windows (thanks to @smitec for implementing).

# 1.7.1

## GUI and Functionality

- Fixed a race condition that would cause the renderer to become completely unresponsive when creating uncomplete Zettelkasten links (e.g. `[[contents]` or `[contents]]`).
- The interactive tutorial is now also available in French (thanks to @framatophe for their translation!).
- The sidebar now shows single-citekeys (without square brackets) in the references list again.
- Added syntax highlighting modes (with keywords):
    - **Smalltalk**: `smalltalk`/`st`

## Under the Hood

- Updated dependencies:
  - @zettlr/citr `1.2.0`
  - @clr/icons `3.1.4`
  - joplin-turndown `4.0.28`
  - citeproc `2.4.6`
  - electron `9.0.5`
  - electron-notarize `1.0.0`
  - mocha `8.0.1`
  - chalk `4.1.0`
  - got `11.4.0`
  - tippy.js `6.2.4`
  - moment `2.27.0`
  - uuid `8.2.0`
  - v8-compile-cache `2.1.1`
  - eslint `7.4.0`
  - eslint-plugin-import `2.22.0`
  - eslint-plugin-vue `7.0.0-alpha.9`
  - electron-devtools-installer `3.1.0`
  - webpack-cli `3.3.12`
  - uglify-js `3.10.0`
  - vue-loader `15.9.3`
  - css-loader `3.6.0`
  - mermaid `8.5.0`

# 1.7.0

## Breaking Changes

This release contains several breaking changes to 1.6 due to heavy internal refactoring.

* Your virtual directories will be gone after installing.
* Projects will be incorporated into the `.ztr-directory`-files, which means that you need to extract these files (or backup them) if you plan to roll back to 1.6 or earlier, lest you will lose the project settings.
* `Cmd/Ctrl+W` will now attempt to close open tabs first before closing the window. To close the main window directly, use `Cmd/Ctrl+Shift+W`.
* Now you will need to either `Cmd+Click` (macOS) or `Ctrl+Click` (other platforms) on internal and external links as well as on tags in order to follow the link/start a search.
* `Cmd/Ctrl+[1-9]` now **do no longer toggle recent documents** -- rather they select the corresponding tab!

## GUI and Functionality

- **New Feature**: Zettlr now supports (theoretically) unlimited open documents and orders them in tabs at the top of the editor instance.
    - The tabs display the frontmatter title, if applicable, or the filename.
    - On hover, you can get additional info about the documents.
    - Drag and drop the tabs to re-sort their order.
    - Get going where you left of the day before: Open files are persisted during restarts of the application.
    - **Transiency**: Tabs are opened transient, which means if you do not modify their contents, they will be replaced with another file that you open. This way you can quickly stroll through search results without having to close hundreds of tabs afterwards!
- **New Feature**: RTL support! Now whether you are writing in Hebrew, Persian, Urdu or any other right-to-left writing system, you can do so now. We've added support for the respective options of CodeMirror in the "Preferences -> Editor" tab.
- **New Feature**: You can now direct Zettlr to automatically create new files if you click on an internal link that does not match a file. Thanks to @halcyonquest for their contribution!
- **New Feature**: Vim and Emacs insertion modes are now supported! You can switch persistently between these two and the "normal" insertion mode using the preferences. Thanks to @JorySchossau for implementing this feature!
- **New Feature**: Directory icons. From now on you can select an arbitrary icon to further visually distinguish certain directories from the others. This has no other than a purely visual effect and may help identify specific directories within a longer list reliably.
- **New Feature**: Many apps feature it already, Zettlr joins them now. An interactive tutorial will be opened on the first start of the app.
- If available, a title from a YAML frontmatter will be appended to the displayed file entry when linking files.
- Copying images from the Explorer/Finder/file browser now offers to insert them into the document, copying them over to the assets directory.
- The popups are now more resilient against accidental closing, just like the dialogs.
- When focus-selecting the global search bar (pressing the mouse button in the input and using it to select some text immediately) works as in other inputs now.
- Added the week-number as a variable for filenames and the Zettelkasten IDs (use `%W`).
- Changes to the Pomodoro timer: Now the sound will play each time you release the mouse button on the volume slider to check how loud it is. Furthermore, the mute button has been removed in favor of a volume indication, with 0% equalling the former mute setting.
- When the tag cloud is filtered, "Copy Tags" will only copy the filtered tags, and no longer all tags. To copy all tags, reset the filter. Furthermore tags will now be copied to clipboard including the leading hashtag.
- Re-enabled double-dollar inline equations for rendering and syntax highlighting.
- HTML-style comments (`<!-- Lorem Ipsum -->`) are now also exempt from the word counting.
- Fixed an error in the Table Editor that would assume empty rows to be header rows, leading to false behavior when trying to display a completely empty table.
- The Table Editor can now also parse and display simple and grid tables, and a wider range of pipe tables, as described in the Pandoc manual.
- Fixed a small mistake where literal blocks would be wrongly offset as the editor treated them as list items.
- Fixed artefacts with spellchecking errors. Thanks to @ryota-abe for proposing the correct selector!
- The Table Editor now remembers what the source table looked like and tries to recreate that when it applies the changes to the DOM.
- Added verbose error reporting and improved the error handling during citeproc boot. Now, Zettlr will (a) remove error-throwing CiteKeys so that the rest of the library loads just fine and (b) display the exact errors as reported by citeproc-js so that users can immediately identify the bad keys and know where to look.
- The global search bar's autocomplete will now also work for non-western scripts such as Japanese, Korean, Chinese, or any other.
- Virtual directories have been discontinued. Parts of their functionality will be re-implemented in different ways.
- On Linux, we've restored the default window decorations -- that is, the burger menu button is gone, and the menu will be displayed wherever the window manager decides.
- Fixed a small bug that could lead to errors during autocomplete selection if no frontmatter is present in the file.
- Added syntax highlighting modes (with keywords):
    - **Elm**: `elm`
    - **F#**: `f#`/`fsharp`
    - **Haskell**: `hs`/`haskell`
    - **VB.net**: `vb.net`/`vb`/`visualbasic`
    - **HTML**: `html`
    - **XML**: `xml`
    - **Markdown**: `markdown`/`md`
    - **Julia**: `julia`/`jl`
    - **Turtle**: `turtle`/`ttl`
    - **SPARQL**: `sparql`
    - **Verilog**: `verilog`/`v`
    - **SystemVerilog**: `systemverilog`/`sv`
    - **VHDL**: `vhdl`/`vhd`
    - **Tcl**: `tcl`
    - **CommonLisp**: `clisp`/`commonlisp`
    - **Scheme**: `scheme`
    - **PowerShell**: `powershell`
- Fix the colours of the heatmap search list.
- Fixed a logical error in the detection of remote changes of attachment files.
- Fenced code blocks, delimited by three backticks have a customizable box background. The colour (and different styles) can be customized by targeting the `code-block-line`-CSS class.
- The font size of mathematics was decreased a bit to align it better with the size of normal text. Thanks to @tobiasdiez.
- Support fenced code blocks surrounded by tildes (`~`) instead of backticks.
- The About dialog of the application now also holds a tab with debug information about both the binary, the system, and the current environment.
- Tags with diacritics are now also removed on export (with the respective setting turned on), so that the removed tags match the tags which are highlighted in the editor.
- Fixed searches behaving irrationally if you search again while the previous search has not yet ended.
- Switched to using the [Clarity Design](https://clarity.design/icons) icon set where possible.
- Sort buttons now show how the directory is currently sorted. One shows and toggles what is being sorted by (name or time). The other shows and toggles what direction is being sorted ine (ascending or descending).
- Modified display settings are now applied on configuration changes (not just after clicking somewhere in the document).
- Modals now also apply a dark theming if in dark mode.
- Fixed image exports.
- Fixed correct exporting of images when exporting to Textbundle and Textpack.
- Fixed revealJS presentations which now display Math.
- Fixed the autocomplete behaviour, especially with cursor movement.
- If there is a selection in the document, its contents are used to fill in the search field now. Furthermore, the occurrences of the search term are now already highlighted without you having to search first.
- If there is a selection in the document, its contents fill up the global search field on focus, if the global search field does not have any contents.
- Fixed wrong display of project property table of content evaluation level.
- When linking files, Zettlr will now present you those files that match with at least one tag with the currently active file, making cross-linking of notes as easy as typing the link-start and hitting the arrow down-key. Bonus: It'll present you these options even if the files reside in a completely different root directory.
- Fixed behaviour of nested checkboxes.
- Fixed escaping of special TeX characters in input value fields (e.g. project properties).
- Finally fixed the parenthesis-link-problem. This means: For each Markdown link, the algorithm will parse the full detected URL and see if all opening parentheses have closing ones. If there are more opening parentheses than closing ones, the algorithm will push the link further in an attempt to fully resolve all parentheses. If this is not possible (because the link itself contains more opening than closing parentheses to begin with), you need to encode one opening parenthesis using `%28` for the algorithm to successfully render the link.
- Dragging search results like normal files is now possible.
- When switching directories while a search result list is displayed, this search is now performed at the other directory immediately after switching.
- Reversing a MagicQuote can now be performed by pressing backspace after a replacement has taken place, in order to restore the default double (") or single (') quote.
- Math doesn't render in comments anymore.
- Opening files with Zettlr when the app is not running will now correctly open them.
- Zooming on Windows and Linux can now be facilitated by scrolling while holding down the control-key.
- Use `Cmd/Ctrl+Shift+L` to copy the active file's ID to the clipboard.
- You can now also use `F2` to trigger a file rename for the current file.
- Improve the detection and rendering of Setext-headings.
- Dropping files from the file list onto the editor now inserts a valid Zettelkasten-link to that file into the editor.
- Images will now also render in-line.
- The "Window" submenu is now not confined to macOS applications anymore, but available to all platforms.
- URLs in Markdown links will not be rendered anymore.
- Enabled the context menu now also for both directories in the file list and the empty space in the file list (if there is some).
- You can now open directories externally (read: in Finder/Explorer/your Linux file browser) in the context menu now.
- Zettlr now attempts to set the cursor back to the place where it has been after programmatically updating the document content, e.g. after a remote change.
- Added a setting to control the sensitivity of Zettlr checking for remote file notifications on certain systems.
- Prevent multiple cursors when performing a special action (following a link, clicking a tag, etc.)
- Now both the current cursor position and the word count are displayed side by side. No need to right-click again to toggle!
- Citations in comments are now no longer rendered.

## Under the Hood

- **FSAL Refactor**: This release includes a huge refactor of the file system core of the application. In general terms, the rewritten core enables Zettlr to handle the file system more efficiently, uses up less RAM and has some other goodies that make the whole File System Abstraction Layer (FSAL) much more scalable for future feature implementations. More precisely:
    - **From OOP to Functional**: While previously files and directories were heavily object-oriented with one full object being instantiated for each and every file including a whole prototype chain, the new core switches to a functional approach, removing the memory-intensive prototype chains. Instead, files and directories are now represented by a **descriptor** which includes the all meta-information packages, but no function bodies. Instead, the new FSAL calls functions to which it passes one or more descriptors in order to enable the function to modify the descriptor itself. This also makes state management easier, as the whole FSAL only works with object pointers and does not re-instantiate most descriptors every time a function modifies them.
    - **Improved state management**: Now the state is not littered across the main process code base, but instead is centrally managed by the FSAL core class, which emits events every time anything in the state changes. This keeps the functional logic of the application much simpler. As opposed to before, the Zettlr main application class only accesses the FSAL state, and furthermore makes use of three events -- directory replacement, file replacement, and full file tree update -- to propagate any changes to the renderer process.
    - **File Caching for faster boot**: The FSAL additionally includes a [sharded](https://searchoracle.techtarget.com/definition/sharding) file cache which approximately halves the boot time. Furthermore, this enables the app to be much more resource-friendly for your storage, as the number of file accesses is reduced heavily -- at most, one hundred files will be opened during boot, instead of up to 10,000 or more, depending on the amount of open files you had.
    - **Improved remote change detection**: As a result of the descriptor-system and improved central state management, detecting and managing state changes induced remotely much easier. The whole logic of the watchdog has been cut down to its essential parts to make its business logic more manageable.
    - **Improved debugging**: Also as a result of implementing the new FSAL core as a self-contained EventEmitter module, it's much easier to locate logical errors, as due to improved state management missing state updates in the graphical user interface most likely emanate from exactly there, and not the FSAL. This has already helped identify several very small and almost unnoticeable bugs that did not update the renderer's state as wanted.
- Improvements to image dragging and dropping from the attachment sidebar.
- Switched the string variable replacer from vanilla JavaScript to moment.js, which simplified the function considerably.
- The `export` module is now really a module.
- Switched to cTime internally as the representation for modification time, because it'll capture more changes than mTime.
- Updated insecure dependencies.
- `.git`-directories are now ignored.
- Applying the CSS line classes for Markdown headings should now be less computationally intensive.
- Switched to Gulp for LESS compilation (thanks to @tobiasdiez for implementing).
- The command autoloader now logs potential errors during command loading.
- You can now pass a temporary configuration file to Zettlr, e.g. for testing purposes. Simply start Zettlr from the command line and pass `--config /your/config/file.json`. It can also only be a stub (e.g. only containing certain selected configuration parameters), as Zettlr will set all missing properties to their respective defaults. If the path is relative, Zettlr will attempt to find the file either at the repository root, if `app.isPackaged` is `false`, or at the current executable's directory.
- Added a test command for GUI testing. It creates a small directory structure so that you can test the GUI without having to sacrifice your files or your mental health for that issue. Run `yarn test-gui` to run Zettlr in that test environment, and do to the files whatever you want!
- The targets class is now a service provider.
- Fixed the `flattenDirectoryTree` utility function. I have no idea why it worked for eleven months, but when it started throwing errors on the `FSAL` I realized it did a lot of things but it should've never worked. JavaScript is magic. Update: Found a newer and more optimized utility function, `objectToArray`, so I'm trashing it for good.
- The Pandoc-command is now logged in its resolved state immediately before actually being run.
- Windows installers are finally signed.
- Switched back to the `package.json` configuration for electron-builder, because, well, Electron.
- Fix a lot of unused and weirdly coded code.
- Added a flag to determine if the Zettlr version has changed, indicating an update (or downgrade). Based on this, the FSAL will clear its cache on boot.
- Added command-line flag `--clear-cache` to programmatically clear the FSAL cache on startup.
- Moved the `forceOpen`-functionality to a command.
- Refactored the autocompletion logic and moved it out into its own designated class to reduce the size of the `ZettlrEditor` class.
- Refactored the logic for building the bibliography in an attempt to further reduce the size of the `ZettlrEditor` class.
- Include the `codemirror.css` into the geometry styles so we have one less dependency to include on startup.
- Switched to Electron 9.0.0.
- Set the `standalone` flag for Pandoc on all non-special exports.
- Image rendering now also supports base64-encoded inline images.
- Improvements to the detection of tags, internal links and footnotes. The algorithm is now more efficient and stable in various situations.

# 1.6.0

**The macOS-build of Zettlr is now code-signed and notarized, which means you will be able to open it without having to explicitly add an exception in your security preferences.**

## Breaking Changes

- If you want to enable the newly added MathJax CDN support for equation rendering, make sure to add the `--mathjax`-flag to your Pandoc command. If you did not modify the Pandoc command, you can "restore" the (new) default value, which will add the MathJax support for you.

## GUI and Functionality

- **New Feature**: [Mermaid](https://mermaid-js.github.io/mermaid/#/) chart support! Now you can add code blocks with the keyword "mermaid" (i.e. "```mermaid")to your document and use the Mermaid chart language to create charts!
- **New Feature**: Zettlr is now able to open file attachments for citations in your files. Simply right-click a citation, go to "Open Attachment" and select the cite-key for which you want to open the file attachment. Got multiple? Here's how Zettlr chooses which one to open: All attachments are listed and then the PDF files are sorted on top of the list. Then, Zettlr will open whatever attachment is the first in the list.
- **New Feature**: You now have an additional setting that allows you to determine if, and when, the filename will be automatically added to your link. "Never" means that the file name will never be added, "Only with ID" means that the file name will only be added, if the link is constructed using the ID, and "always" (the default) means that the file name will always be added, possibly duplicating it.
- **New Feature**: NOT search operator. Now you can use an exclamation mark (!) before the term in your global search to exclude certain search terms. If any NOT-condition is satisfied, the file will no longer be considered a candidate. You can combine the NOT-operator with both exact matches (`!"an exact phrase"`) and single terms (`!word`).
- Added TypeScript syntax highlighting. Keywords: `typescript`, `ts`.
- Added `Windows 32bit` build.
- Switched from `showdown` to `turndown` for converting HTML to Markdown on pasting contents. This makes pasting HTML formatted text much better than prior. Thanks to @Zverik for implementing!
- Pressing `Alt-Up` and `Alt-Down` will now swap lines in the editor window up or down.
- Cleaned up the shortcuts. Until now, `Ctrl+B` would also make text bold on macOS. Now, only `Cmd+B` will work, while `Ctrl+B` will only work on non-Apple systems.
- Improved the Math equation detection again. Now it's simpler, faster and will work more reliable. Escaping dollar signs should most of the time not be necessary anymore.
- Added syntax highlighting to inline and block Math equations. Now they're displayed in monospace to make it easier for you to write them.
- Title and tag matching of search terms during global search is now performed case insensitive.
- Added an option to copy the filename of files to the clipboard via the context menu.
- Exact search terms in the global search are no longer trimmed (trailing and leading whitespace is not removed) to maintain the meaning of "exact".
- The AutoCorrect option can now be activated and deactivated as intended.
- Added German secondary guillemets to the MagicQuotes settings.
- Better citation detection: Now, standalone-citations at the beginning of line will also be rendered.
- Improved the contextmenu behaviour.
- When creating a new file, the editor is re-focused again so that you can immediately begin writing.
- Task items are now rendered irrespective of the list-type-character they use, i.e. the following examples will all be rendered correctly: `- [ ]`, `+ [ ]`, and `* [ ]`.
- The "Empty directory"-message is now translatable and available in several languages.
- Headings will no longer be considered tags
- Fix `Ctrl+F`-shortcut on macOS.
- When linking a file using the Zettelkasten links, the prompt will now include *all files from the whole root*, not just the files from within the current directory.
- Made the dialogs more resilient. Now you can select text somewhere on dialogs, and regardless of whether you accidentally moved too far (out of the dialog), it will not close anymore, when you release the mouse.
- The front matter is now disregarded when counting words or chars.
- In case of renaming a directory, the containing directory is now re-sorted everytime so that changes are reflected immediately.
- The HTML template now includes a switch to include MathJax (CDN) in order to display equations in HTML exports and the print preview (only works with Pandoc installed).
- Improved placement of Input Method Editors (IME) for non-western input sources (e.g., Japanese or Korean typeset). Thanks to @ryota-abe for implementing!
- The file linking autocomplete will now respect your choice of Zettelkasten link starting characters, if they differ from `[[`.
- The formatting of Zettelkasten-links is now according to other formattings (such as emphasis or bold text), slightly transparent.
- On autocompleting Zettelkasten-links, the closing characters for the links are now added in case they are not already present (due to autoclosing, or else).
- The automplete-dropdown for Zettelkasten-links does not appear anymore if editing a footnote.
- Added overall days statistics to the stats dialog.
- Image-Paths correction for Windows systems.
- Setext headers are now rendered in the correct size, in line with the ATX headers.
- Abstracts in the YAML frontmatter are now considered on PDF exports.
- Fixed a rare bug, which would cause the edit flag on the main process to remain even though the renderer reports the editor is clean (that is, no changes to the document).
- Fixed an error where a completely empty custom CSS (e.g. when the user simply selects and deletes all content in the dialog or in the file) would cause the dialog generation to crash until a restart of the app.
- Fixed a rare error where an error would be thrown during export of extremely small projects.
- Fixed an error where the writing target popup would close itself via click on an option on Windows systems.
- Fixed "Select All" context menu item for text selection.
- Allow spaces in header delimiting rows.
- revealJS-presentations now have a basic syntax highlighting (Solarized theme).
- HTML exports now have a basic syntax highlighting (Solarized theme).

## Under the Hood

- Fixed a small bug that would display a non-intuitive message when checking for updates and the update server is not available.
- Fixed wrong error logging in the Citeproc provider.
- Added the necessary `cslenvironment` to Zettlr's default TeX template so that Pandoc >2.8 does not throw errors. Thanks to @frederik-elwert for implementing!
- Cleaned up the keymap for CodeMirror. It's now centralised within `generate-keymap.js` and not scattered in all the plugins anymore.
- Rewrote the i18n loading logic, resulting in huge performance gains on startup. Thanks to @BAKFR for implementing!
- Exchanged deprecated API calls in the `AppearanceProvider` class.
- The default DMG height for macOS installers now again shows the disclaimer at the bottom of the archive window.
- Fixed a logical bug with zoom levels bigger than 40x.
- Fixed the welcome log message, because whatever it was, it did not read こんにちは (Hello).
- Now during startup all files that do not exist anymore in the `openPaths`-property will be removed (because only directories can be "dead").
- Wrote script to automatically update the CSL styles and locales that are shipped with the app. Also, updated the CSL styles and locales.
- The YAML mode within frontmatters is now correctly detected by all plugins, so that e.g. AutoCorrect does not apply within YAML-frontmatters and quotes are the "correct" ones (no need to disable MagicQuotes temporarily to write frontmatters).
- Added an additional check to make sure to differ between explicit and implicit paste events in the CodeMirror instance.
- Finally fixed the weird glitches of the file list. Now it will correctly scroll files into view, not break, and be not empty for a fraction of a second.
- Overhauled the QuickLook windows. Now they react to much more finetuned configuration changes, are more responsive, and in general react faster to changes.
- Switch to Electron 8.
- Fix Pandoc error logging.
- Detach Popup event listeners on close.
- Add configuration files for Visual Studio Code to simplify coding. Thanks to @tobiasdiez for implementing.

# 1.5.0

## GUI and Functionality

- **New Feature**: AutoCorrect! Zettlr can now automatically replace certain characters with special symbols. For instance, by default it will replace `-->` with `→`, `!=` with `≠` or perform certain default replacements, such as transforming hyphens and fullstops with their typographically correct symbols (`...` -> `…` and `--` -> `–`). You can edit the replacement table in the preferences and adapt them to your own needs. _Please note_ that this feature will only be active when you are outside of codeblocks. This is meant to prevent unintended replacements, especially with certain languages such as R, where ASCII arrows are part of assignment operations.
- **New Feature**: Magic Quotes! Together with AutoCorrect, we've implemented the ability of Zettlr to use magic quotes. That means, whenever you type `"` (double quote) or `'` (single quote), it will instead insert the typographically correct characters of your choice, for instance `„…“` for German, or `« … »` for French. Even `「…」` for Japanese are supported! _Please note_ that this feature will only be active when you are outside of codeblocks. This is meant to prevent unintended replacements, as most languages require the ASCII quotes. Note also that having this feature active will deactivate the automatic bracket matching for quotes.
- YAML Frontmatters now receive the correct syntax highlighting.
- YAML Frontmatters do now have influence on the appearance of files: If a `title` is given, Zettlr will use this instead of the filename in the file list. If an array of `keywords` is given, Zettlr will add them to the rest found within the file.
- Codeblocks are now excluded from both tag extraction and ID search algorithms, so for example `#include` (used in C++ code) will no longer be recognised as a tag.
- Fixed a bug that would ignore the page size set in your PDF preferences when using the default template.
- Fixed a bug that prevented you from moving files and folders in combined sidebar mode.
- Fixed the broken footnote in-place preview and editing support when using named references.
- Improved the design of wrongly spelled words -- now the dotted line is closer to the actual words.
- Fixed `Alt`-clicking files in the combined sidebar mode. Now this will also open QuickLooks.
- Added the shortcuts `Cmd/Ctrl+Shift+E` to focus the editor and `Cmd/Ctrl+Shift+T` to focus the file list.
- On macOS, you can now also `Cmd-Click` links and tags to open/follow them.
- Added the variable `%uuid4` to use Universally Unique Identifiers version 4 (random UUID) within certain strings in the app.
- Improve "Copy as HTML" to also provide fallback Markdown.
- Fixed paste detection (if there's only HTML in the clipboard)
- Changed the Support-link to link to Patreon.
- Added a new error message informing you of malformed citation keys.
- Fixed the print preview.
- Removed the quotes from the matchbrackets-configuration.
- Fixed link rendering and the opening of links.
- Added the shortcut `Cmd/Ctrl+T` to create a task list. Thanks to @jeffgeorge for implementing!
- The blockquote character `>` is not treated as a list-item anymore, meaning you don't have to `Shift-Enter` into the next line anymore to prevent the blockquote from expanding unnecessarily.
- Implemented a "fat" cursor for the insert mode of Windows, so that when you press the `Ins`-key to toggle between inserting and replacing, Zettlr will graphically announce that you'll now be replacing characters rather than inserting. _Please note that this will only look good for monospaced fonts -- the other themes will have characters that are bigger than the cursor._
- Improve the tabs display for long titles (e.g. in the preferences dialog).
- The link detection algorithm is now less aggressive.
- On HTML exports (both revealJS presentations and regular HTML files), image paths will _not_ be absolute anymore, but relative.

## Under the Hood

- Switched to Electron 7.
- Added v8 code caching for better startup performance.
- Added a global logging interface for better error and bug handling.
- Relaxed the policy on wrong citation keys: One wrong key won't stop the loading of the rest of the database anymore, only the wrong key won't be included.
- Moved out the markdownOpenLink-function from the editor class to the utilities.
- Added much better heuristics to resolve paths linked to in markdown documents. Except a few edge cases, the algorithm should be able to open most varieties of links.
- The exporter now escapes the templates to account for potential spaces in the template path.
- Increased efficiency and cleanliness for loading the fenced code highlighting modes. Thanks to @BAKFR for implementing!
- Added support for building AppImage releases using the command `yarn release:app-image` (or `npm run release:app-image`). Thanks to @yashha for implementing!

# 1.4.3

## GUI and Functionality

- The word counter does not count files with newlines as having words anymore.
- The regular expression search functionality treats expressions containing forward slashes correctly.
- When the file list is focused, it only captures arrow key presses and does not prevent other shortcuts from working.
- Tags are now added and removed to and from the tag dropdown selector during runtime.
- Fixed a rare error that could occur during tag cloud searches.
- Fixed the scheduling mode for the automatic dark mode switching. It now also works with overnight schedules where the start time is bigger than the end time (such as 21:00-06:00).
- Added sponsors-list to the About-dialog.

## Under the Hood

- Began work on unit tests.
- The `localiseNumber()` helper is now capable of localising negative and floating numbers as well.
- Rewrote the exporting engine to be more modular.
- Removed the Handlebars runtime from VCS.
- Switched from `adm-zip` to `archiver` for zipping Textpack-files.
- Updated Electron to `6.1.2`.

# 1.4.2

## GUI and Functionality

- Removed the last remnants of Clusterize.js
- Fixed a bug that would cause the app to crash when you search for `//`.
- The default editor search is now case-insensitive.
- Added highlighting, which can be applied either with `==highlight==` or `::highlight::`.
- The EdgeButtons of the table editors won't cover the toolbar anymore. Additionally, their movement is now smoother.
- If there are untranslated strings in your language, Zettlr will now try to show you the meaningful English ones first, before falling back to the translation identifiers, making the user experience better.
- Minor design improvements.
- Fixed the sidebar toggle.
- Added a context menu item to show a file in Finder/Explorer/your file browser.
- Added a notification when opening a new root directory to announce that the process of opening a directory may take some time. Zettlr will notify you once the new root directory has been fully loaded.
- When you close a root directory which also happened to be the currently selected one, Zettlr will try to select the previous or next root directory before actually closing the directory so that you will always have one directory selected.
- Fixed a small error that would count italics at the beginning of a line as a list item when applying a block-formatting style.

## Under the Hood

- Made sure the default languages do not appear twice in the preferences.
- Zettlr will now detect files it can open case-insensitively (so: `.md` === `.MD`).
- Images in export should work again.
- Remedy a small error on some Linux launchers.

# 1.4.1

## GUI and Functionality

- Added a security check when you are about to overwrite an already existing file.
- Overwriting files in a directory now doesn't leave an empty space in the file list.

## Under the Hood

- Fixed Electron's dialog signature handling.
- Small fixes to the core.

# 1.4.0

## GUI and Functionality

**This update will reset your sidebar mode to the initial value of thin.**

**From this update on, you will need to hold either the `Alt`-key or the `Ctrl`-key on your keyboard, if you plan to move a file out of the app.**

- **New Feature**: Table management has just become easier. With the new table helper plugin, Zettlr enables you to circumvent manually having to edit Markdown tables. All you need to do now is keep the table helper active in the settings and just edit your tables as you would do in any other application. The table helper offers the following keyboard navigation shortcuts:
    - **Tab**: Move to the next cell, or the first cell on the next row, if the cursor is in the last column. Adds a new table row, if the cursor is in the last row.
    - **Shift-Tab**: Move to the previous cell, or the last cell on the previous row, if the cursor is in the first column.
    - **Return**: Move to the same column on the next row. Adds a new table row, if the cursor is in the last row.
    - **Arrow Up**: Move to the same cell in the previous row.
    - **Arrow Down**: Move to the same cell in the next row.
    - **Arrow Left**: If the cursor is at the beginning of the cell, move to the previous cell. Moves to the last cell on the previous row, if the active cell is in column 1.
    - **Arrow Right**: If the cursor is at the end of the cell, move to the next cell. Moves to the first cell on the next row, if the active cell is in the last column.
    - **Buttons**:
        - **Alignment-Buttons** (top-left): Aligns the currently active column left, center, or right.
        - **Removal-Buttons** (top-right): Removes either the current row or the current column. Does not remove the last row or column.
        - **Add-Buttons**: Adds rows or columns to the top, left, bottom or right hand side of the currently active cell, depending on the button.
- **New Feature**: 1.4 introduces a **readability mode** that you can turn on. It will try to highlight your sentences based on four possible algorithms, where green means that it's readable and red means that the sentence is difficult to read. You can turn on the mode in the toolbar. Thanks to @wooorm at this point for providing the incentive of implementing the algorithm!
- **New Feature**: The Translatr-API is now integrated into the app. This means: All translations will automatically be kept updated. Additionally, you can comfortably download all available languages (completed at least 50 percent) from the preferences dialog.
- The app will boot much faster now.
- Root directories that have not been found on app start, or are removed during runtime, are indicated as "dead" in your directory tree. If they reside on a removable medium, you can now simply plug the medium into the computer and rescan the directory. You don't have to manually open it anymore.
- Citations in your text are now always updated, you don't have to type anything for this to work.
- Inserting tasklists is now possible via context menu and formatting toolbar.
- New Theme: **Karl-Marx-Stadt**.
- Now you can choose which time to use for sorting and for displaying in the file meta: It's either the last modification time of the files or the creation time.
- Directory sorting is now persisted during reboots.
- Clicking on tags now initiates a search for the given tag.
- Added three new optional variables to pass to external exporter programs: `$infile_basename$` (input filename without directory), `$outfile_basename$` (output filename without directory) and `$indir$` (the input file's directory)
- You can now change the number of spaces to indent by in the preferences.
- Images can now be put inside links on the condition that they are (a) the only element inside the link's description and (b) relative links won't work during preview.
- You can now activate RMarkdown file support in the advanced preferences.
- You can now tell Zettlr to count characters instead of words (e.g. for Chinese).
- Custom CSS is now also rendered in the QuickLook windows.
- The preview image colour is now adapted to the active theme.
- You can now choose the formatting characters that should be used by the formatting commands.
- You can now change the pattern used for generating new file names, and omit being asked for filenames in general.
- Zettlr now tries to escape the input you provide for options that are directly passed into LaTeX documents.
- When you have open two or more root files with the same filename, Zettlr will display the containing directory's name as well.
- French-style guillemets are now supported for auto closing.
- Image display in HTML exports fixed.
- The About dialog contributors' tab now displays the date when the translation was last updated at.
- The dates and times all across the app are now correctly localised.
- When initiating a replace command with a regular expression search, you can now use variables in your replacement value so that you can re-use capturing groups from the search regular expression:
  - `$1` in the replacement value will be replaced with the first capturing group
  - `$2` with the second capturing group
  - ... and so forth.
- Zettlr now automatically downloads updates to the translations, if available.
- The editor now has a light background image in case it is empty.
- Fixed a bug with certain types of keyboards on macOS conflicting with internal CodeMirror commands.
- Prevent opening of a user's home directory.
- The citation rendering plugin won't render the domain parts of Emails anymore.
- Markdown links in braces won't include the closing brace anymore.
- The search's heatmaps now use the theme's colour as a base to indiciate the relevancy instead of always green.
- The image regular expression is now a little bit less restrictive, allowing for some spaces before and after the image.
- Fixed a small bug during checking and unchecking of task list items that would prevent the updating of the underlying Markdown text.
- When you enter an ID and choose the ID from the popup list, the filename belonging to that ID will also be inserted after the ID.
- You can now filter the tags in the tag cloud.
- You can now duplicate files within a given directory.
- The tag selection dropdown will not appear anymore, if you type a `#` somewhere within a word or a link. It must either be at the beginning of a line, or preceded by a space for the tag dropdown to appear.
- If there are two or more root directories open with the same name, Zettlr will now display the containing directory just like with root files.
- Added a line:column indicator mode to the word counter (switch modes with right-click).
- You can now move through the file-list with the arrow buttons in steps:
  - Arrow down: Select next file
  - Arrow up: Select previous file
  - Shift key: Move up or down by ten files
  - Command or Control: Move to the bottom or the top.
- Added a table generator.
- Fixed a small bug that would not correctly sort newly created files.

## Under the Hood

- Massive rewrite of the underlying mechanism of loading the directory trees into the app. It's now asynchronous and the app starts up way faster than before.
- Replaced the citation engine with `Citr` for more accurate results in previewing citations.
- The `Citeproc` engine is now a service provider.
- Switched internally to CSS-variables for all colours.
- Moved all Zettlr CodeMirror modes to their respective files.
- Moved all helper functions to their own files.
- Translations located in the `lang`-directory in the user data folder now take precedence over the shipped translations.
- Moved all local find functionality to a new class `EditorSearch` and did some fixing.
- Massive rewrite of the watchdog logic. Now the app is blazingly fast, there's no up-to-five-seconds-delay anymore when you add/remove any files and the app should generally feel smoother to handle.
- Fixed duplicate dictionary entries and saving of the dictionary preferences function.
- Moved the comment detection in the link rendering command further back to speed up performance significantly.
- Added a clipboard inspection dialog to inspect the contents of the clipboard and make sure copy & paste operations work as expected.
- Updated the `make.sh` script to automatically infer the version to use from the source's `package.json`.
- Simplified the process of maintaining the revealJS templates, added a few other goodies. The command `reveal:build` will now re-build the full revealJS templates with the installed revealJS version.
- The Citeproc-provider now logs all errors that prevent a successful boot to the console.
- Replaced the sidebar with a Vue.js component.
- The configuration setting for the `sidebarMode` is finally called as such.
- Removed `ZettlrWindow::setTitle()`.
- ESLint is now added to the `devDependencies` so that everyone can use the same code style.
- Add activation for opening external links on macOS.
- Switched to `Electron 6`.

# 1.3.0

## GUI and Functionality

**Attention, this update breaks three shortcuts: To view the file list, the tree view, and the attachment sidebar, you need to use `Cmd/Ctrl+!` (for toggling the sidebar), and `Cmd/Ctrl+?` for toggling the attachments. The shortcuts for `Cmd/Ctrl+[number]` are now reserved for recent documents!**

**Attention: Due to changes in the configuration, this update resets your setting concerning text snippets. They are now called "file information" and the corresponding setting will be set to "Show", regardless of your current setting.**

- **New Feature**: Zettlr can now automatically switch between light and dark mode either based on a fixed schedule or, if you are using macOS or Windows, based on the appearance of the operating system.
- **New Feature**: Add words to the user defined dictionary. You can remove words by removing them in the "Editor" tab in the preferences.
- **New Feature**: You can now provide a default path for images that you paste onto the editor in the preferences. If you provide a relative path, it'll be relative to the file.
- **New Feature**: In the preferences you can now switch between the three themes of the app:
  - _Berlin_: A modern sans-serif theme, the default.
  - _Frankfurt_: A clean serif-based theme with royal blue highlights.
  - _Bielefeld_: For Markdown purists, this theme features creme colours and a monospaced font.
- **New Feature**: Rearrange sections in your documents by dragging the headings in the Table of Contents popup around (_Note: Only works with ATX-Style headings!_). Please note that the last section will always count until the very last line, therefore including footnotes and references.
- **New Feature**: You can now also load BibTex files into Zettlr.
- Popup redesign: Now the popups aren't semi-transparent anymore, have rounded edges and are much more crisp. Therefore it's even easier to read them.
- Display contributors tab on the about dialog containing the names of all authors of the translation files.
- You can now customize the pandoc command to your liking using several variables.
- Added syntax highlighting for
  - Go (keyword: "go")
  - Kotlin (keyword: "kotlin")
- Add shortcuts for easier access to the recent documents.
- HTML export now relies on Pandoc, if available, and only falls back to Showdown if Pandoc hasn't been found on the system.
- You can now edit Math formulae by clicking on them.
- The tag count is now shown next to the tags in the tag cloud.
- During global search, the search results will include all files once at most, so files within virtual directories, for example, will be excluded to prevent duplicate files.
- The preview images when pasting an image from clipboard load faster.
- Formatting marks at the beginning or end of a misspelled word are now excluded from the selection.
- Now, if trying to follow a link without a protocol (e.g. `www.google.com` instead of `https://www.google.com`), Zettlr will automatically assume `https` as the protocol to make sure it can be opened by the web browser. Correctly configured servers should automatically redirect you to `http`, if applicable.
- Zettlr now highlights the full link when you right-click it to give visual feedback that the context menu options "Copy Link" or "Open Link" will indeed use the full link, and not just a part of it.
- The dictionary selection is now more compact than before.
- The editor automatically selects the word under cursor on requesting a context menu, making both the code more clean and enabling you to simply right-click a word to make it, for instance, bold.
- Now you can comment out selections of text using the new shortcut `Cmd/Ctrl+Shift+C`.
- You can now also link to files on your local filesystem from within Markdown files. Zettlr will try to open them. The following algorithm is applied internally: First, try to open the link just like that. Second, try to open the current file's folder plus the link. Third, try to open https://\<link\>. If all three methods don't yield a result, Zettlr will show you a notification.
- The GUI is not locked anymore while a popup is shown.
- The tag preferences have been updated.
- CodeMirror by default sets the cursor to the beginning or end of a whole line (with line wrapping). You can now change that behaviour, so that the `Home` and `End` buttons bring you to the beginning and end of the _visible_ lines, not the logical lines.
- Zettlr now counts completed pomodoros.
- The image path of pictures pasted from clipboard will now always be relative.
- You can now drag & drop attachments onto the editor.
- The full path to an attachment will now be shown on mouse over.
- You can now turn off the dialog asking you to load remote changes into the editor by checking the corresponding checkbox in the preferences or in the dialog.
- The file list now shows the full filename after a 1 second delay if you keep your mouse over the name of a file.
- You can middle mouse click on editor-tabs to close them.

### Fixes

- Fixed a bug that would, on certain actions, lead to unwanted behaviour when using the menu items for these actions instead of the shortcut.
- The last opened file will now be added to the recent documents on start up.
- The window's title will now only contain the currently opened file's name, and never the full path, even for root files.
- The dictionary loading mechanism works far more reliably now.
- Fixed a bug with checking and unchecking task items in the editor.
- Fixed an error in option validation.
- Fixed the translations for the pagenumbering sections in the PDF preferences and project settings.
- Fixed a small bug concerning case insensitive searching.
- Fix for single-letter Math preview.
- Fixed the "remove from virtual directory" command.
- Design fix for dialog tabs on small screens.
- Fix automatic rendering of Markdown links containing brackets (especially a problem for Wikipedia links)
- Improved performance during window resizing and moving.
- Removed all inline-javascript from the `index.htm` and moved it to a new `main.js` in the renderer process.
- Links will not be rendered within comments anymore so that you can escape Markdown links as expected using backticks.
- Fixed wrong cursor positioning after the headings have been altered.
- Finally exchanged all mentions of "snippets" with "File metadata" or information, respectively, to reflect the fact that text fragments (a.k.a. "snippets") have been ditched several months ago.
- Fixed an issue that prevented from re-creating writing targets after deleting them without a restart of the app.
- Fixed inconsistent behaviour with the document search.
- When trying to close the main window immediately after modifying the open document, you will now not be prompted to save the document anymore. All changes will be saved automatically.
- Now files with more than one tag will have tag indicators more consistent to files with only one tag.
- On rare occasions, Zettlr instances run on Windows can enter a zombie state where the main process is still running albeit the main window has been closed. Trying to run Zettlr anew will fail with an error due to the (now non-existing) window being accessed during the `on-second-instance` event. This fix makes sure a window will be opened in any case if there is none prior to restoring Zettlr.
- Fixed the placement of the popups, so they should now be visible.
- Fixed the context menu on files that have visible tags.
- Fixed wrong citation suggestions after a change of the library file.
- Fixed a bug causing the attachment extensions to be checked case-sensitive, instead of case-insensitive.
- Fixed the search not saving the strings you were searching for after re-showing the popup.

## Under the Hood

- Re-throw errors during command run in Zettlr main class.
- Moved the dictionary to its own dedicated provider for more versatility and improved upon its functionality.
- Created an appearance provider which takes care of switching the Zettlr theming based upon user choices.
- Switched from the `build`-property `electron-build` toolchain to the API.
- Switched to `Electron 5.0.0`.
- Some CSS cleanup, again.
- Changed the way popups are closed from an invisible barrier div to a simple click detection handler.
- Added Table and Strikethrough support to the copy & paste operations.
- Moved the Table-of-Contents-popup to the ZettlrBody class.
- Removed excess debug code.

# 1.2.3

## GUI and Functionality

- Restore the "New Directory …" functionality.
- Fixed an error when trying to run the app on some Linux distributions.
- Added a link to download more translations for the app.

## Under the Hood

- Made sure a popup will always be displayed, even if the pivot element cannot be found.
- Bump dependencies.
- Apply `chmod`-fix to the Linux distribution (see #134 for more information).

# 1.2.2

## GUI and Functionality

- Fixed a bug preventing you from creating Writing Targets.
- Allow all unicode characters to be part of a tag.
- The Scrollbars are now bigger.
- The change between dark and light mode is now much smoother.
- Fixed the "Paste as Plain text" command behaviour when CodeMirror is focused.
- Dialogs now fit better on smaller screens.
- Added icons to the export options HTML, PDF, DOCX, and ODT.

## Under the Hood

- Fixed a logical error in a failcheck if there was no writing target assigned to a file previously.
- Switched to the Zettlr API for update checks to avoid hitting the GitHub rate limits.

# 1.2.1

## GUI and Functionality

- Removed the Quicklook overlay windows. Quicklooks now directly become standalone windows.
- General improvements to the default PDF template.
- On Windows and macOS, Zettlr now also fills up the recent document list in the Taskbar/Dock.
- Huge UX improvements.
- Improvements to the spellchecking engine. Now, it won't check inline code.
- We're removed the "Create new Directory" button from the toolbar, and made the "Create new File" button more visible by replacing the icon with a huge "Plus" sign.
- The Pomodoro timer now sends out notifications when a task has ended so that you'll always know what's up next!
- The find popup detects when you start to type a regular expression. If it's a valid regular expression, it will switch to a monospaced font, helping you to write the expression correctly.
- The find popup now remembers your search term on a per-session basis.
- Fixed the position of the popups. Now they won't cover the toolbar.
- Fixed the misbehaving markdown shortcuts in the formatting toolbar. Now block formats are replaced, not left in place when changing the formatting of a paragraph.
- Fixed a small bug in the PDF template that would render emphasised text underlined instead of italic in exported PDF files.
- Fixed the links inside footnote tooltips. Now they are readable and don't break out of the tooltip anymore.
- Fixed an error that prevented Zettlr from being able to automatically import language files.
- Fixed a bug causing emails not to render.
- Fixed a bug preventing you from clicking the "Print" icon on Windows.
- Fixed double-clicking the Quicklook and Print window title bar on macOS and Linux.

## Under the Hood

- Bumped dependencies. **Switched to `Electron 5` Beta**.
- The Quicklook-windows will now also load the correct CodeMirror-plugins from the autoload file.
- Moved out the recent files to its own provider.
- Design cleanup. Many variables have been renamed to make it possible to create new themes based upon the Berlin theme.
- The renderer does not constantly query the main process for up-to-date citations anymore, which both reduces CPU power and increases battery life.
- The popups can now be told if their contents have changed so that they re-place themselves correctly.

# 1.2.0

## GUI and Functionality

- **New Feature**: Zettlr can now import and export both `textbundle` and `textpack` files. Refer to [textbundle.org](http://textbundle.org/) for more information.
- Removed the Speech submenu from Windows and Linux, as it is only used on macOS.
- **Attention**: The recent documents submenu is now to be found in the `File` menu! It resides no longer in the toolbar.
- Added an "Inspect Element" context menu item if the debug mode is enabled.
- The context menu doesn't show up on directory items in the file list anymore, which it wasn't supposed to anyway.
- Fixes in the math rendering. Now the app will correctly render all equations, be they inline or multiline.
- Added a flag to let the app know if you want to receive beta release notifications. If you tick the checkbox, Zettlr will also present you with beta releases, so that you can stay up to date.
- When importing files, the "All Files" filter is now at the top and should be selected by default.
- Fixed a small bug that would render exporting of standalone files impossible.
- Rendered Markdown links now retain the outer formatting (e.g., if you wrapped the whole link inside bold or emphasis).
- The Zettlr default `tex`-template now doesn't break checkbox exports by including the `amsmath` and `amssymb`-packages.
- New shortcuts: Pressing `Ctrl+Enter` will insert a new line below the one in which you are currently, placing your cursor there. Pressing `Ctrl+Shift+Enter` will do the same but above the current line.
- Added context menu entries to copy mail addresses and links to clipboard.
- For compatibility reasons with some Linux distributions that reserve the `Alt`-key for dragging windows around it is now also possible to press the control key to follow links and initiate searches.
- Removed a bug that would allow multiple dialogs to be shown as some kind of "overlays" on top of each other.
- Updates to the design of the editor. Now the margins of the editor don't resize as soon as you change the font size.
- Updates to the zooming of the editor's font: Now it'll stop at both 30 percent and 400 percent for lower and upper limits. Exceeding these may yield very weird errors.
- The cursor over the Quicklook windows' window controls is now the default, not the dragging.
- Added `shell` syntax highlighting (using keyword: `shell` or `bash` [for compatibility with Highlight.js]).
- Adapted the styles - now the filenames stay readable even during global searches.
- If you drag a file out of the app and cross a directory, it won't retain its highlighted state after you finish your drag&drop-operation.
- Tags, internal links and normal links now only have a pointer cursor when one of the meta keys (currently: `Alt` or `Ctrl`) is pressed.
- Implemented formatting support for HTML paste operations. If there's HTML in the clipboard as you paste, it will be converted to Markdown so that the formatting is retained. If you do not want to keep the formatting, simply hold down `Shift` before you paste, so that the formatting will not be kept.
- Removed the minimum window size constraint so that the application window will be resizable to half a screen even on smaller devices.
- Restored the window maximise/minimise-functionality by double-clicking on the toolbar.
- Fixed a small bug that would throw errors on Windows and Linux if you would open a file in Zettlr by double-clicking it in the file browser while Zettlr was already running.
- Links are now correctly detected by the preview algorithm.
- Fixed a bug that would make it impossible to export Markdown files with strikethrough text using the Zettlr default template.

## Under the Hood

- Fixed a small logical error in the menu buildup process.
- The context menu in the `ZettlrBody` class is now always instantiated anew.
- Rewrote the logic of detecting and rendering mathematical equations.
- Updated the `KaTeX.css` stylesheet to the newest version and removed some errors (thanks to @Wieke for doing this).
- Rewrote the complete command structure of the app and branched it out into standalone files. Thereby the system becomes extremely modular and new commands can be written with ease. Additionally, it becomes possible to create shortcuts for certain commands.
- Fixed a small possibility of running into an error while performing a global search.
- Exchanged the variables for usage in `TeX`-templates with Pandoc-Style $-variables. Additionally, now all occurrences will be replaced with the correct value.
- Moved the JavaScript bits out of the Handlebars templates and added them to the Dialog handler classes.
- Code cleanup.
- Removed the complete KaTeX dist files from the Zettlr source and switched to using the shipped files provided by the KaTeX module, reducing the binary sizes, maintenance effort and code clutter at once.
- The Custom CSS is now a service provider.
- The configuration is now a service provider.
- The tags handler class is now a service provider.
- Removed the superfluous `getLocale`-functions from `ZettlrBody` and `ZettlrRenderer`.
- Pulled in the URL regular expression from the GFM CodeMirror mode so that the pre-rendered links by the command are the same as those detected by the GFM mode.
- Added the `ulem`-package to enable export of strikethrough and underline text.

# 1.1.0

## GUI and Functionality

- **Attention!** Installing this update will reset the application language to the detected system locale and reset all spellcheck choices (i.e. you will have to re-select the dictionaries using the preferences window). The reason for this is that Zettlr is now compliant with the regulations for language codes as laid out in the Best Current Practices No. 47 ([BCP 47](https://tools.ietf.org/html/bcp47)). To achieve this, all mechanisms of finding and loading translation files and dictionary files had to be modified.
- **New Feature: Paste Images**. From now on it is possible to copy images directly to the clipboard, then press `Cmd/Ctrl+V` in the editor and Zettlr will ask how to proceed. By pressing `Return` the default action will be taken: The image will be saved into the currently selected directory using either the original filename or a simple hash (for instance if you took a screenshot and there's no associated URL available), and it will be inserted at the current cursor position as a standard Markdown image tag, using the filename as title. If you don't press `Return` directly, you can adapt some options, such as the file size and the filename, and also choose a custom directory alternatively.
- **New Feature: Set writing targets**. You can set writing targets for files by right-clicking them in the preview list. Each file that has a writing target will display its progress in the snippets section. **Set an existing target to 0 to remove it.**
- **New Feature: Print support**. Just press `Cmd/Ctrl+P` to open the print preview, which is essentially an exported HTML file. Click the printer icon in the titlebar to print it!
- **New Feature: Custom CSS**. Beneath your tag preferences, you now have a new menu option that lets you override certain styles of the app to customise it even further! From now on, the sky really is the only limit for customising the app.
- **Huge updates to the statistics dialog**. We've added a lot of functionality to the statistics dialog. If you click the `More …` button in the statistics popup, the resulting dialog now presents you with a overhauled interface. Now you'll be able to filter your data by week, month, and year. Additionally, you can choose to compare the timeframe with the previous one (either week, month, or year). This way you'll be able to track your writing habits much more differentiated.
- Tags are now only rendered as such and detected by the internal engine, if they are preceeded by a newline or a space. This will prevent page anchors inside links (e.g. `example.com/page#anchor-name`) or words with hashes in them from being detected as tags.
- Switched from `Droid Mono` to `Liberation Mono` for displaying monospaced code and comment blocks because of better support for glyphs in the latter font.
- Fixed an issue with the titles of the exporting buttons for HTML, docx, odt and PDF.
- Fixed a small bug that made it unable to open standalone files from the directory list.
- Small fix to the margins of switches. General fixes to the colours of the input controls in dark mode.
- Fixed a bug that led to files reporting the same tags more than once.
- Search results are now readable even in dark mode.
- Fixed a bug that would not correctly transform the links of images dragged from the attachment sidebar onto the editor, causing errors by pandoc when trying to export the file.
- Task list items are now rendered directly after you leave the formatting. You don't have to leave the line anymore.
- Special tags that you've assigned a colour to are now displayed distinct from other tags in the tag dropdown list.
- Now changing dictionaries during runtime yields the expected effects: The full word buffer will be invalidated so that formerly-wrong and formerly-correct words are checked against the new dictionaries.
- Fixed a small bug that would cause users with French localisation to not be able to use the preferences dialog as it was intended.
- Fixed a bug that made it impossible to load new dictionaries from the user directory.
- Fixed a small issue that would display the full translation strings for dictionaries and languages that were not translated in the currently loaded translation, instead of just the language codes.
- Fixed a small bug that would, on some Linux distributions, lead to the operating system opening up loads of file explorer windows when the "Open Directory"-button in the attachments sidebar was clicked.
- Now it's not possible anymore to try to create files and directories within virtual directories.
- The cursor blinks now smoothly.
- Changes to the word-count chart: Now numbers are localised and the date is not in the ugly ISO format anymore.
- You can now easily search for a file to link with the newly implemented autocompletion list that will pop up if you begin writing an internal link (i.e. type `[[`). After accepting an autocomplete suggestion, Zettlr will either put the ID between the brackets, or the filename, if there is no ID.
- Fixed a bug that would throw an error if updating the config with no dictionary loaded on app boot.
- Fixed a bug that would move a file to a random directory instead of enabling you to actually copy said file outside the app, if you dragged the file out of the app and passed the directory list.
- Fixed the highlighting effect on drag operations. Now even if you use the thin sidebar mode, the directories where you can drop files will receive the highlighting shimmer.
- Added an option to hide the heading characters and replace them with a small tag indicating the heading level (`h1`, `h2`, etc). Off by default.
- Refined the rendering of links. Now, inline elements will be also rendered correctly inside rendered links.
- The app will now correctly scroll to the selected file again (if any).
- Added an option to hide directories from the preview list while performing a global search.
- Fixed a small error that would strip false positive tags on export (i.e. that would also strip escaped tags).
- Massive updates to the notification service provider. If a message is too long, it will be truncated when it is first shown to you. If you then click on the notification, it will expand itself so that you can read the full message. Click on it again to hide it. Additionally, the notifications are now the same height and move smoothly as soon as new notifications arrive or old ones get removed.
- Gave the exporter an update: Now, if Pandoc experiences an error during export, you will be presented with a better error dialog which even lets you select portions of the error message for you to google them.

## Under the Hood

- Moved the input styling to the geometry section and only left the colouring in place.
- Added a `data-default-action` support for Dialogs. Now there can be a button with the attribute `data-default-action="data-default-action"` (repetition necessary for ensuring a correct DOM structure) in each dialog that will be focused on instantiation of the dialog, thereby enabling a simple "default action".
- Small changes to the translation files to remove some duplicates.
- Added `md5` for generating simple hashes.
- The `ZettlrDictionary`-class is now an `EventEmitter` and emits `update`-events whenever the composition of the loaded dictionaries changes.
- Renamed the default theme to its correct name: **Berlin**.
- Small changes to enable on-the-fly theme CSS replacement.
- Better escaping of some feedback strings in the preferences template.
- **The app is now BCP 47 compatible. This means that it should be possible to load every translation file and every dictionary folder using the correct language tag, instead of having to fall back to the crude xx_XX-type Zettlr used until now.**
- Moved the editor-specific `getWordCount` function out as a helper function.
- Added an `updateFile` method to the `global.ipc` to enable files to update themselves silently if something changed.
- Moved the calculating functionality of the `ZettlrStatsView` class to the main process's `ZettlrStats` class.
- Removed the `ZettlrStatsView` class and moved the triggering functionality to the `ZettlrBody` class accordingly with the other popups/dialogs.
- Branched out the `ZettlrDialog` class so that all functionality is now provided by specialised dialog classes that inherit from the base class.
- Rearranged the options within the "Advanced" tab in the preferences dialog.
- Moved out all CodeMirror `require()` to a new file called `autoload.js` in the assets directory to save space in the main `ZettlrEditor` class.
- Added a security pass to the droppable directories to make sure they don't accidentally accept the file and direct the main process to move it out of the app instead of moving it to themselves.
- **Switched back to `electron 3` for the time being, as `electron 4` still has a nasty bug that renders the toolbar unusable when exiting fullscreen on macOS (see https://github.com/electron/electron/issues/16418 ).**
- Switched to `nspell` for spellchecking, as the correction-finding algorithm works smoother and the repository is not as old as `Typo.js`.
- `makeExport` now returns a Promise instead of the Exporter object. The exporter is now only returned if it's call succeeded (by passing it to `resolve`).
- There is now the yarn command `yarn less:extract` available which extracts the CSS class names and IDs from the prebuilt styles. _Please note that you must run the `yarn less` command beforehand._

# 1.0.0

## GUI and functionality

- Added a written reason for why some preferences options failed validation and need to be corrected.
- Moved the attachment options to the "Advanced"-tab in the preferences window.
- Fixed a bug that threw errors when you tried to `Alt`-click a virtual directory.
- Fixed the bug that virtual directories got duplicated on the creation of new files.
- Added a "Donate" menu entry to the help menu.
- The startup overlay is now gone.
- Dictionaries can be selected and deselected at runtime.
- Fixed a bug that did not remove the file's ID in the preview list, after it has been deleted from the file itself.
- Added an option to deactivate the automatic closing of pairs of matching characters in the editor.
- The app now supports code folding! Now you can click the new, small arrows left to Markdown headings to collapse everything below it!
- Removed the customised word processor templates. Zettlr now uses the default reference docs provided by Pandoc.
- Projects can now also be exported to odt, docx, and HTML.
- Added tag autocomplete. Now when you start typing a `#`-character, you are presented with a list of tags you already use inside your files, so you don't use similar (but not same) tags in different files.
- Added `citeproc-js` integration: Now you can point Zettlr to a JSON CSL-file (ideally generated by Zotero) and it will automatically enable you to put `@BibTex-ID`s or even complex Pandoc citations in your text, which will not only be automatically replaced by a correct citation (only Chicago supported, because it is only a preview), but also renders a preview bibliography! Additionally, if you point Zettlr to a CSL Style file in the settings of a project, it will use this file to generate your citations!
- Added an option to change the `sansfont` property of `LaTeX`-documents, used mainly for headings.
- The Pomodoro timer now remembers your settings on a per-session basis.
- Added an additional check to see whether or not a huge number of words has been pasted into the editor. If so, the word counter won't count these towards the overall counter. So if you need to paste in whole documents, this won't raise your word counter absurdly high.
- Fixed a bug that rendered unwanted Math previews.
- Added file-open buttons. Now, whenever you are required to select a normal file, Zettlr provides you with a button that lets you choose the file comfortably.
- Zettlr now features an additional "Display" preferences tab, which lets you control all things that define Zettlr's appearance.
- You can now constrain the maximum size of images in the editor, separated by maximum width and maximum height.
- Updated the about dialog to now feature a tabbed interface containing main projects with licenses for the four big projects Zettlr use (Electron, Node.js, CodeMirror, and CitationStyleLanguage), all complementary projects, and the license of Zettlr itself.
- Now only escaping characters are formatted, not the characters following them.
- Fixed a bug that would prevent you from being able to modify an already loaded image without restarting Zettlr, because it would cache the image and not reload the modified version of it.
- Updated the styling of form elements: Now ranges and radio buttons are also displayed in the Zettlr design.
- Added an option to set a custom TeX template for PDF exports both in the general PDF preferences as well as on a per-project setting.
- Restored the functionality to quickly navigate the files in the preview container using the arrow keys `Up` and `Down`. Also you can once again jump to the end of the list by pressing an arrow key while holding `Cmd/Ctrl`.
- Zettlr now sorts your files based on a natural sorting order. You can restore the ASCII-sorting (the sorting as it has been until now) in the settings.
- Tags can now be escaped with a backslash (`\`) to make sure they won't show up in the tag dropdown list and also won't render as tags.
- Keyboard navigation is much more reliable.
- Fixed creation of new files while writing in the editor with no file open.
- The search functionality in both editor and Quicklook windows has been enhanced. It is now faster and you have to explicitly request a regular expression search by typing it literally. This means: Searching for `/\w/` will select all words inside the editor, while `\w` will literally search for that string.
- Zettlr now supports internal links. If you place a pandoc-compatible identifier inside a markdown link, it will try to jump to the respective line. E.g., the identifier `#tangos-photography-and-film` will match the heading `# Tangos, Photography, and Film`. Simply use a standard Markdown link: `[Go to Tangos, Photography, and Film](#tangos-photography-and-film)`.
- Zettlr keeps some margin between the cursor where you are writing and the window edges, i.e. it won't touch the window edges anymore, but keep a nice distance.
- Quicklook windows can now be "popped out" so that they are no longer bound to the main window but can be dragged onto different displays, etc.
- Windows and Linux windows now follow macOS in having no native window frame, but instead they employ the same strategy as macOS: The toolbar is the top element inside the main window of Zettlr, featuring window controls and, additionally, a button to open the application menu from the toolbar.
- Zettlr correctly selects words containing apostrophs so that you can correct them adequately without the app "forgetting" the l' or 'll-part (or similar) of the word.
- There's now an option to copy a file's ID to clipboard, if the file has one.
- We've updated the Zettlr icon! It now matches the brand colour and has a modern look.
- The image size constrainers look nicer and more intuitive now.
- Added controls to determine which elements are rendered inside Markdown documents.
- Simplified the attachment file handling and enabled dragging the paths of the files into the editor (e.g., to insert images).
- Now the ID- and tag-search is case-insensitive.
- Changes to the ID generation: Now if you press `Cmd/Ctrl+L`, the generated ID will be pasted wherever your cursor is currently (e.g. inside all text fields). Zettlr tries to back up your clipboard's contents and restore them afterwards.
- Zettlr recognises IDs inside the name of a file. **If the ID pattern returns a match in the file name, this ID takes precedence over any ID that may be in the file's content!**
- Added context menu entry to open link in the browser.
- Images can now be dragged from the attachment pane onto the editor and will automatically be converted into valid Markdown links.
- The tooltip that displays footnote texts when you hover over footnote references now displays formatted text, and not raw Markdown.
- The zoom level of the editor's text is not lost on toggling the distraction-free mode anymore.
- Update to the citeproc search. If you type an `@` and begin searching for a work to cite, you can now also search through the title and don't necessarily have to know the ID anymore!
- Added basic tag cloud functionality. You have now a new button in your toolbar that shows you all the tags that you've used somewhere in your files. You can also copy the full list into the clipboard!
- Updates to the search functionality: Now the AND operator works as a requirement again (until now files have also reported search results if one or two of the search terms have matched, even if they were all required). Additionally, the tag search within files now accounts for a hashtag in front of the search term.

## Under the hood

- Documentation update in `ZettlrValidation`.
- Updated the `.dmg`-installer file with a better background image.
- Consolidated the `package.json` build fields.
- **Warning: The app ID has changed from `com.zettlr.www` to `com.zettlr.app`.** [For the implications please check this link](https://www.electron.build/configuration/nsis#guid-vs-application-name) -- the change only affects Windows users.
- Refactored the complete menu logic to make it more accessible.
- Added a global `notify()` method in the renderer process for convenience.
- Added an option to make footnotes inside files unique prior to project exports.
- Moved the dictionary functions to the main process for asynchronous background loading.
- Began using `tern.js` for better autocompletion.
- **Fundamental Core Update**: Now on each request for a new file tree (using the command `paths-update`) not the whole object is sent towards the renderer because of app crashes arising from the use of synchronous messages via the new `typo`-channel. Instead, a dummy list is sent containing only the properties that the renderer accesses anyway. This way not only the amount of data is reduced quite significantly, but also the app does not crash on file and directory operations.
- Removed an additional openPaths-update during the renaming of root files.
- Now the current directory is re-set correctly after renaming the current directory.
- Refactored the context menu to resemble the same structure as the application menu.
- Switched to the `handlebars.js` templating engine.
- The `askSaveFile()`-dialog is now non-blocking.
- `ZettlrFile` objects won't forcefully try to move a file to trash while handling watchdog events anymore.
- `ZettlrRendererIPC` and `ZettlrIPC` now access the `ipc`-modules consistent with all other classes.
- Generalised the `askFile()` function in `ZettlrWindow` for further purposes.
- The `ZettlrConfig` now acts as an event emitter and emits `update`-events, whenever the configuration object changes. It can be subscribed to using `global.config.on` (to unsubscribe use `global.config.off`).
- Added a `global.ipc.notify`-function to easily send notifications to the renderer.
- Added a "cachebreaker" to the preview images in Zettlr.
- Moved a lot of files around: The CSS, Fonts, JavaScript and the template files are now in the `common` directory, so that it makes sense that there can be multiple windows that share those files.
- **ATTENTION: We've stopped committing the compiled Handlebars templates and CSS files to the repository, so even if you don't develop styles or templates, you now need to run `yarn/npm less` and `yarn/npm handlebars` before you run the application!**
- Removed a bunch of superfluous pass-through functions from the `ZettlrRenderer` class.
- Bugfixes in the `ZettlrExport` class.
- Switched to documentation.js for generating the API documentation.

# 0.20.0

## GUI and functionality

- Fixed a bug during import that resulted in crashing the app if no Pandoc was found.
- Updated the styling of the app to make it feel more modern.
- To open a file directly by typing its name into the search bar you don't have to get the capitalisation correct anymore.
- It is now possible to traverse the file tree directly by clicking on the directories inside the preview pane. Use a single click to make that directory your current one, or use an `Alt`-click to traverse back up to its parent directory.
- Now the "Save changes before quitting?"-Dialog won't appear — all your files will be saved immediately before quitting.
- Zettlr now remembers your last opened file and the last selected directory and restores them on each restart (if they still exist).
- Images can now also have pandoc attributes assigned (in curly brackets after the image tag) and will both render correctly inside Zettlr and work as intended on export.
- The app will now remember its size and position on screen and restore it after a restart.
- Changes to the design of the dark mode. It's now a little bit blue-ish and the colours are finally adapted to the brand.
- The directory list is now way less cluttered and looks way better than before.
- Dropping images onto the app is now possible!
- Added the long-commented-out blockquote command to the context menu.
- iframes will now be rendered as well (such as the embed codes by YouTube or Vimeo). Note that only `<iframe>`-tags will be rendered, so Twitter embed won't work, for example.
- Removed a small bug that would use the text selection cursor over directories after you've dragged a file.
- Zettlr now remembers the last directories you were in when you successfully imported a file or opened a directory.
- Added `Droid Sans Mono` as monospaced font family and updated the fonts around the app.
- The Zettelkasten ID doesn't need to be in the format `@ID:<your-id>` anymore. Also the zkn-links can be customised.
- The generation of IDs is now up to your creativity.
- Made the search progress indication better. Now, instead of the background filling up with sometimes ugly colours, a circle just as for the Pomodoro timer is used.
- The file snippets now hold additional information, such as the ID of the given file or the amount of tags. Additionally, if you hover over the number of tags, a popup will tell you *which* tags the file holds. Directories also now show their number of children elements (both directories and files).
- The text snippets have been removed from the app.
- The Quicklook windows now follow the application's theme.
- Fixed a bug that generated a falsy first search cursor and prevented case insensitive searching.
- Added extended statistics. Now you can exactly see when you've written how many words by clicking the new button in the small statistics popup.
- You may now use `#`-characters inside tags.
- macOS users now have an inset titlebar to make the app feel more immersive while not in fullscreen as well.
- QuickLook windows now display the headings in the correct size again.
- On smaller displays, Zettlr now has smaller margins and paddings so that each display size's space is used best.
- Removed the `ID`-button from the toolbar. The command is still present in the menu and still works using the shortcut `Cmd/Ctrl+L`.
- Fixed the bug that the attachment pane tooltip was partially hidden.
- Quicklook windows are now constrained to the body area, and cannot be dragged over the toolbar.
- Added validation to the settings so that you can't accidentally set wrong values.
- The default buttons for dialogs are now reactivated, so you can remove files and folders by simply hitting `Return` to confirm the removal.
- Anything markdown-specific (links, tasks, images) won't be rendered in any mode other than markdown anymore. So you can now rest assured that your links won't be converted and comments won't be displayed the size of headings in comment blocks or something.
- Indented tasks are now rendered.
- The table of contents now ignores comments in comment-blocks (no matter which language) and also has a better detection for the level of these.
- Fixed a bug that threw errors on moving directories around.
- Added Math inline-rendering.

## Under the hood

- Implemented the try/catch construct around `ZettlrImport` to actually catch the errors that were thrown by this function.
- Added globally accessible config getters and setters so that the `ZettlrConfig`-object is now reachable from within all classes in the app.
- Changes to `ZettlrWindow` to create windows using programmatical boundaries.
- Updated the image finding regex again.
- Reorganised the font families in the less resources.
- The popup is now much simpler to call.
- Removed instantiation from both ZettlrImport and ZettlrExport.
- All Zettlr installations now receive a unique UUID.
- Using `global.config.get` it is now possible in the renderer to access the configuration programmatically without the need to send events.
- Replaced all renderer configuration requests with the new, faster and synchronous method.
- Fixed a missing dependency in `ZettlrAttachment`.
- Updated to `electron` 3.
- Changed `app.makeSingleInstance` to `app.requestSingleInstanceLock` as recommended by the docs.
- Updated dependencies to the newest versions.
- Image preview rendering is now independent of `path`.
- Refactored the complete configuration setting process.
- Explicitly set `defaultId` on confirmation dialogs.
- `detach()` is now called only after the move operation of a `ZettlrDir` has been completed to remove the `parent`-pointer.

# 0.19.0

## GUI and functionality

- **Import functionality**: Now you can import from nearly all file types pandoc supports into Zettlr. Simply select the desired target directory and select File -> Import files!
- Added a lot of **exporting** options. More are still to come!
- **Export Markdown files as reveal.js presentations**: From 0.19.0 on, Zettlr will support the export of reveal.js-presentations. Also, there's theme support built in!
- If you insert a footnote, the cursor is not moved throughout the document so that the writing flow is more immersive.
- The text field used to edit a footnote reference text is now automatically focused.
- The editor will now directly mute lines when in full screen as soon as you change the preference setting for this. You don't have to move the cursor anymore for this.
- Fixed a bug that showed a dedicated _file_ menu when right-clicking directory ribbons and then threw errors if you clicked on anything in the menu.
- Fixed the strange behaviour of Zettlr telling you there are no suggestions for a word, although you did not right-click a wrongly spelled word.
- Inline links rendered inside headers are now always the correct size.
- Email-addresses are now correctly identified and will be rendered as clickable links as well. If you `Alt`-click on them, they will open the default email option (i.e. they are the same as clicking on any website's email addresses).
- Fixes to the project feature.
- Made the dictionaries finally independent from the four default translations.
- Added about 70 languages to the four default translations. This means: If you now include a custom dictionary or a custom translation, chances are high that it will be detected and translated automatically!
- Added a bunch of dictionaries that now come shipped with the app.
- Finally found & fixed the bug that kept detecting whole swathes of text as links and inserted them on link insert or didn't detect any link at all.
- Transferred the download page in the updater to the new download landing page at zettlr.com/download.
- Clicking on marked tags in the preview list will now trigger a search for these tags.
- Added support for `TeX`-files. So in case you want to export something to PDF, you can add custom `LaTeX` statements in their respective file to amend the styling Zettlr applies.
- You can now rest assured that on export of projects with nested files all images, even relative ones, will successfully be rendered in your PDF output.
- Changes to the HTML exporting template. Now, images should always fit on screen.
- You can now create `LaTeX` files by using the extension `.tex` when creating new files.
- Better Pomodoro counter.

## Under the hood

- Changes to the `runCommand` method in `ZettlrEditor`.
- Changes to the `insertFootnote` command.
- Changes to the `_editFootnote()` method in `ZettlrEditor`.
- Changed the event type the editor is listening to when you finished editing a footnote from `keyup` to `keydown`.
- Moved the inline and block element rendering functions to their own commands to reduce the file size of `ZettlrEditor`.
- Fixed the task recognition regex to prevent ugly errors logged to the console if you entered on an empty line a task list item directly followed by braces (such as `- [ ](some text)`).
- Additional security checks while building the context menu.
- Amended the regex for rendering links. Also provided a callback option for CodeMirror to be able to port the plugin fully externally and integrate it into other instances.
- Added `ZettlrImport` class for handling file imports.
- Removed the unnecessary PDF exporting LaTeX template from the pandoc directory.
- Added another newline character when gluing Markdown files together on project exports.
- Fixed a bug that would not read in a saved project config on restart.
- Huge changes to the selection and retrieval of dictionaries for the spellchecking algorithm.
- Made the regular expression detecting links in the clipboard non-global and limited it to only detecting single links in the clipboard.
- The download page will now count all updates by users to keep track of how many users are using the app (only the click is counted, no personal information is collected). To avoid detection of you updating, simply visit zettlr.com/download manually.
- Amended `ZettlrRenderer` by a function to programmatically trigger global searches.
- Added `.tex` to the list of supported file types. Added a mode switch to `ZettlrEditor`s `open()` method.
- Small fix to the toolbar CSS for not having a hover effect on the Pomodoro button in dark mode.
- Change to the `less.js` script. It now minimises the CSS output to further optimise the styling.
- Spell checking is now off by default in fresh installations to speed up the first start.
- Amendments to `ZettlrProject`, `ZettlrFile` and `ZettlrExport` to ensure relative image paths are accurately converted into absolute ones on exporting them.
- Streamlined setting the `ZettlrWindow` title. `Zettlrwindow::setTitle()` is now deprecated.

# 0.18.3

## GUI and functionality

- Now the list design and all other colours and syntax highlighting should be fixed again.
- `ALT`-clicking files now opens them as QuickLook windows.
- Now Quicklook windows render the content automatically as the main editor does. Only the previewable elements will not be rendered.
- Fixed a bug that allowed you to try to create files, folders and virtual directories although no directory is selected.

## Under the hood

- Cleaned up the mess inside the LESS resource files and removed the global pollution with CSS styles that led to strange rendering behaviour.
- Replaced the `net` command to check for updates with the better package `got`, thereby reducing the amount of requests to one only. Therefore, `is-online` also has been removed.
- Updated dependencies. Switched to electron `2.0.8`.
- Changes to the `_gen()` and `select()` methods in `ZettlrPreview`.

# 0.18.2

## GUI and functionality

- Minor fix to the style of `code`-blocks in modals.
- Fixed a bug that prevented you from immediately re-selecting the previous file by simply clicking it again, after you opened an external markdown file in Zettlr, which then was selected automatically.
- Fixed an error thrown if a root file was removed remotely.
- Fixed Zettlr always asking to replace a file although it hasn't been modified remotely.
- Fixed a missing translation for changed files.
- Fixed the threshold for being close to surpassing average from 50 words below average to the half of average. 50 words were definitely too narrow for anyone to really see the intermediary message.
- Fixed some design rules.
- Reallowed arbitrary text selection inside the editor (mainly necessary for macOS's quick lookup functionality).
- Added styling for horizontal rulers (`* * *`) and escaped characters (e.g. `\*`).
- Fixes to the new tooltips. Now all tags receive the nicer tooltips on mouse over.
- Replaced the old footnote tooltip bubble, which did not look nice, with the much better `tippy.js`-bubbles.
- Added HTML syntax highlighting.
- Fixed an error on the export of Markdown files with code blocks.
- Added syntax highlighting capabilities in fenced code blocks for the following languages (use the words in brackets after the beginning of a code block, i.e. `\`\`\`javascript`):
    - C (c)
    - C# (csharp)
    - C++ (cpp)
    - CSS (css)
    - Java (java)
    - JavaScript (javascript)
    - LESS (less)
    - Objective C (objectivec)
    - PHP (php)
    - Python (python)
    - R (r)
    - Ruby (ruby)
    - SQL (sql)
    - Swift (swift)
    - YAML (yaml)

## Under the hood

- Added an additional check to definitely determine if chokidar has choked or the file has indeed been modified remotely.
- Lots of documentation has been added to the source code.
- Moved the `tippy()` function from the `ZettlrRenderer` to the correct classes (`ZettlrToolbar` and `ZettlrPreview`).
- Changes to the link detection regex in `ZettlrEditor`.
- Changes to the `export.tex` LaTeX export template. It now provides the `Shaded`-environment Pandoc requires on exporting files containing fenced code blocks.
- Added some amount of `HTML` syntax highlighting.
- Added a multiplex mode that can highlight fenced code blocks.
- Changed signature documentation of `ZettlrRenderer`'s `setCurrentFile` method to reflect the actual process (it is being passed a hash, not a file object).
- Changes to the `_tags`-array in `ZettlrPreview`. Now, the array is never completely regenerated, but resized according to the actual `_data`-array. The changes have affected the functionality of the functions `_gen()` and `refresh()` in this class.
- Added a `remove()` method to `Zettlr` for root files wanting to delete themselves.

# 0.18.1

## GUI and functionality

- Now it's possible to download and install custom translations for Zettlr! If you want to use a translation that is not (yet) officially bundled with the app, simply import the translation JSON-file into Zettlr using the respective option. It will immediately be available for selection within your preferences (but a restart to apply the change is still necessary). The language file must be in the format `aaa_AAA.json` so that the app can detect the language by looking at the file name.
- Numbers are now localised with the correct delimiters.
- Zettlr now automatically indents text using four spaces to better work with other Markdown parsers.
- Changed resizing constraints: Editor can now have 90 percent width at maximum.
- Fixed a small bug that lets you open non-markdown files as roots.
- You can now copy selected Markdown text as HTML! Just press `Cmd/Ctrl+Alt+C` instead of `Cmd/Ctrl+C`.
- Added an online-check. From now on, if you are offline, Zettlr won't show you ugly error messages, but a simple notification that you are, in fact, offline and Zettlr can't check for updates.
- Improved footnote placement.
- Improved the placement of images in exported PDF files.
- Increased search speed and fixed internal errors in displaying search results.

## Under the hood

- Changes to `getSupportedLangs()`: The function now returns a dynamically generated array of all available translations. This also includes language files that are placed inside the app's data directory (in the subdirectory `lang`).
- Changes to `i18n.js` to reflect the fact that a language could also be located inside the application data directory (it now first tries to load the file from within the app, and if this fails searches for the file in the app data directory).
- Zettlr now preserves the linefeeds of a file on saving.
- Refactored the app's LESS and style handling.
- Simplified the theme toggling.
- Consolidated CSS styles.
- Updated dependencies. Switched to Electron `2.0.6`.
- Removed `package-lock.json`, because nobody uses them anyway and yarn `1.9.2` just complained about them.
- Changed resizing constraints: Editor can now have 90 percent width at maximum.
- Fixed a logical error in `ZettlrConfig` that allowed non-markdown-files to be opened as root files.
- Buffered the update check with an online-check. Renamed the original `check()` to `_fetchReleases()`.
- Fixes to the footnote placement.
- Removed an unused function from `ZettlrEditor`.
- Removed excess `console.log` from `ZettlrBody`.
- Added an additional security check before marking results in the editor instance.

# 0.18.0

## GUI and functionality

- Added the project feature: Now you can convert directories into "projects" (via context menu). A project is simply the possibility for you to adjust PDF options for a set of files differently than in your general PDF settings and tweak the generation a little bit more. It is thought especially for exporting many files into a single PDF file, and has options to generate a table of contents or a title page. _All files in the project directory and all of its sub-directories are concatenated in the same way as the preview list does it. Directories themselves are ignored. Then all these files are simply glued together and exported using the special settings you've given the project._
- Included tag preferences. These allow you to assign colours to specific tags, so that you can see in the preview list directly which files contain specific tags (such as, e.g., `#todo` or `#in-progress`) to have an overview over the work you need to do or categorise your files.
- Now the editor should correctly resize itself if the window itself changes its size.
- Now, if you use the combined view, Zettlr recognises a second click on an already selected directory and switches to the preview list instead. If you do so while the expanded mode is active, nothing will happen.
- I finally found the bug that was showing `NaN` instead of real numbers in the stats view. Now it should work on all systems just fine. (It only happened when there were less than thirty days of recorded statistical history available.)
- Adjusted the placement of the dialogs. Now they should definitely be placed in the center, if they are smaller than the window and should never result in a scrollable window.
- The dialog windows should pop up much faster now.
- Changed the styles of all dialog windows, and made pretty especially the PDF preferences windows.
- Replaced the system default's title popups with nicer looking popups.
- Changed image preview rendering. Now, images smaller than the viewport will not scale up to fill the full width, but remain smaller than the viewport width.
- Added a preview rendering of task items with checkboxes.
- Now Zettlr will directly react to you clicking with your mouse into the window and doesn't require you to click a second time after the app has been focused again.
- Snippets are now off by default.
- Fixed a small error that led to the editor behaving strange after resizing the sidebar.
- There is now no lag anymore on saving files. As a side effect, the global search is not exited when you change a little bit and then save the file.
- Changed PDF export.
- Small fix to the ZKN tag detection.
- Added additional error handling in the updater (so you know _why_ Zettlr couldn't tell you why no update check is possible).
- Renaming files is now faster.
- If you now begin to drag a file, after you have stopped dragging the file (i.e. either you dropped it onto a directory or you dropped it somewhere else to cancel the move), the preview pane will be shown again.
- Now it is possible to drag out Markdown files from Zettlr into other apps.
- Clicking on the "No open files or folders"-notification when there are no open folders or files in the directory tree will automatically show the open-dialog.
- Fixed the theming in the QuickLook windows. Now they will be the same theme as the app itself.

## Under the hood

- Finally renamed the `strong` element in the file tiles in the preview list to a simple `p` to re-gain semantic correctness there.
- Lots of LESS-code added, several other files have been changed.
- Added an event listener to Window resizes to change the editor's width accordingly with the `resizable` activated.
- Changes to `requestDir()` function in `ZettlrRenderer`.
- Changes to the Statistics viewer.
- Changes to `ZettlrDialog`.
- Changes to `ZettlrRenderer`. Now the translation strings will be copied into the memory of the renderer process directly. This results in better overall performance, especially in dialogs, for which a lot of such strings are needed.
- Updated development dependencies: `electron` is now `2.0.4`, `electron-builder` is now `20.19.2` and `less.js` is now `3.5.3`.
- Changes to `ZettlrBody`-proceed function.
- Added `tippy.js` to the list of dependencies; replaced standard system titles with Tippy titles.
- Added the `acceptFirstMouse` option to the creation of new `BrowserWindow`s.
- Now refreshing the editor instance after dragstop of the divider between combiner and the editor.
- Removed an unnecessary if-statement in `ZettlrToolbar`.
- Added a method to only update the current file in the renderer process, which speeds up saving *a lot*.
- Additional check in `ZettlrVirtualDirectory`.
- Changes to the `LaTeX` export template.
- Replaced the complicated and unreliable tag recognition to a much simpler regular expression.
- Error handling in `ZettlrUpdater`.
- Changes to the process of renaming files. Now the renaming process should be reflected quicker in the renderer, because we don't send a complete new path object, but only the specific, renamed file.
- Fixes and changes to the dragging behaviour in the renderer.
- Added a dragging event, so that the main process automatically enables dragging out of the app.
- Added the `getRenderer()`-function to `ZettlrDirectories`, so that the `EmptyPaths`-object can send the respective event to the main process.
- Combined the `setContent()` and `save()`-functions in `ZettlrFile`, because there was simply no need to have them separated. Also, removed the `modified`-flag from the file.

# 0.17.1

## GUI and functionality

- **Combined preview and directory pane**. Now only one of both is visible, never both, but also never none. Pressing `Cmd/Ctrl+1` and `Cmd/Ctrl+2` will still toggle visibility of both preview and directory pane, but not in parallel anymore. So hiding the preview pane will automatically show the directory pane and vice versa. Also, if you are on the preview pane, moving with your mouse to the top of the pane will show an arrow that lets you enter the directory pane again. Zettlr will automatically switch to the preview pane in a number of cases: Selection of a directory, searches, and renaming of files.
- Added syntax highlightning for Markdown tables.
- Resizing of combined tree view and preview pane as well es the editor is now possible.
- Changes to the HTML export template. Now tables are better integrated, as well as blockquotes.
- Added an option to choose whether or not the combined view or the regular, old view should be used for preview and tree view.

## Under the hood

- Removed some unnecessary toggle-functions.
- Changes to the styles of preview and directory panes.
- Changes to the main template.
- Markdown table detection is now handled by the ZKN-mode.
- Changes to the styles for enabling both extended and narrow sidebar mode.
- Added another check for popup height in `ZettlrPopup` to ensure popups can be displayed on screen and don't end up being cut off by the window.

# 0.17.0

## GUI and functionality

- Added full stops after TOC-ordinals.
- The `HTML`-export (e.g., for printing) does not rely on `pandoc` to be present on the system anymore. In other words: `HTML`-export is now working everywhere and has no prerequisites anymore. _Attention: As we do not rely on pandoc for HTML exports anymore, this means that the HTML format is likely to suffer from some inconsistencies, as the rendering engine is way less advanced than pandoc. Yet, this should not pose a problem, as the HTML-export is intended to be for quick previews and prints only._
- Added a bunch of options for exporting files, such as:
    - Choose whether to save the exported files in the temporary directory (which is expunged on each restart of the system) or in your current working directory (meaning they are persistent across system reboots and are also accessible normally through your file explorer).
    - Strip Zettelkasten-IDs (such as `@ID:yyyymmddhhmmss`).
    - Strip tags (in the format `#tag`).
    - Completely remove internal Zettelkasten-links (e.g. `[[<link-text>]]`).
    - Only unlink internal Zettelkaten-links (i.e. transform `[[<link-text>]]` to `<link-text>`).
- Switched to the better `xelatex` engine to render PDF documents.
- Added a great number of PDF export customization options. More will be coming in the future (depending on necessities and user wishes).
- Added a feature that search results now also are shown on the scrollbar so that you know exactly where the matches reside in your document.
- Replaced the ugly find-in-file dialog with a Zettlr-style popup and added a replace-function as well. Simply press `Return` while inside the replacement-field to replace the next occurrence of your search term, or press `ALT`+`Return`, to replace *all* occurrences at once. **The search is case-insensitive**.
- Introducing a **distraction free mode**, which can be toggled by pressing `Cmd/Ctrl+J`. This makes the editor fullscreen and mutes all lines except the one in which you are currently working.
- Added option to recall up to ten recently used documents.
- Hashtags are now not rendered, when they are not preceded by a space or are at the start of a line. This prevents links with anchor-names being displayed wrongly.
- Added a shortcut for inserting footnotes: `Ctrl+Alt+F` (Windows+Linux) or `Cmd+Alt+R` (macOS).

## Under the hood

- Moved all exporting functionality to a separate class, `ZettlrExport`.
- Removed unnecessary CodeMirror plugins.
- Removed unnecessary styles and some unnecessary (b/c unused) functionality.

# 0.16.0

## GUI and functionality

- Introducing **Virtual Directories**. Now it is possible to add "ghost" directories to your directories that act as a subset of these directories. They are not actually present on disk (but are persistent with a so-called dot-file named `.ztr-virtual-directory`) and therefore can be used to create collections of files by manually adding files to them. _You can only add files to these virtual directories that are present in the containing directory. Also, you cannot move them because they are bound to their parent directories._
- Fixed a bug that threw an error every time you tried to delete a directory with no file open currently.
- Fixes to the inline commands. Now, when you press `Cmd/Ctrl+I` or `Cmd/Ctrl+B` a second time after you finished writing your strong/emphasised text, Zettlr will actually "exit" the bold/italic markings and not try to insert them a second time. (_Note that it will still insert the end-markings if the characters directly after the current cursor position are not the end-markings_).
- Fixed a bug that threw errors if you were to rename a non-opened file.
- Fixed a bug that threw errors if you were to rename a directory, while none was selected.
- Prevent arbitrary selection in the app to make it feel even more native.
- Huge performance boost on selecting directories and files.
- Translated remotely triggered file- and directory-events.
- Finally fixed the bug that the end-search button disappeared and the input field went in disarray when the window size was too small.
- Re-introduced feature that Zettlr asks the user to replace the current editor content, if the current file has been changed remotely.
- Now, if the current file is removed remotely, Zettlr automatically closes the file in the editor as well.
- On updates, the download URL to GitHub now opens on the system's browser.

## Under the hood

- Removed an excess `console.log`.
- Implemented `indentlist` plugin directly in Zettlr core.
- Continued work on virtual directories.
- Small changes to `Zettlr` and `ZettlrDir` classes.
- Small changes to the markdown shortcut plugin.
- Fixed a small error in `Zettlr` class.
- Removed a huge bottleneck in the directory selection logic (now the Zettlr main process will not send the complete `ZettlrDir`-object to the renderer, but just the hash, because the renderer has a full copy of the objects in memory).
- Removed the same, big bottleneck in the file selection logic.
- Updated all dependencies to their latest version. Thereby we've switched to Electron 2.0.3.

# 0.15.5

## GUI and functionality

- Additions to the search functionality. If you begin typing in the global search field, Zettlr will autocomplete your typings with exact name matches. This way you can directly open respective files from your searchbar by simply confirming the file to be opened with the `RETURN`-key.
- Zettlr will now automatically try to force open a file when you commence a global search, if there is a file containing the typed name somewhere in the system.
- If you click a link without the `ALT`-key now, the cursor will be automatically placed and you can edit the link exactly where you clicked without having to click the position twice.
- Fixes to the attachment pane — now opening a directory will always work.
- Now the vertical scrollbar in the editor uses the default cursor, not the text cursor.
- Fixes to the generation and placement of popups. Now a bigger margin to the edges of the window is ensured, and the popups are now a little bit wider to reduce the possibilities of ugly line-breaks.
- Small fix to the color of directory ribbons in dark mode.
- The attachment pane now refreshes on new attachments without the need to switch to another directory and then switch back. Also, after every watchdog run the renderer receives a new list of objects now in memory.

## Under the hood

- Small changes to the `_renderLinks()`-function in `ZettlrEditor`.
- Calling `_act()` in `ZettlrAttachments` even if there are no attachments to be able to still open the directory in these cases.
- Changes to `_place()` in `ZettlrPopup`.
- Changes to the `ZettlrToolbar` and `ZettlrRenderer` classes.
- Design-fixes.
- Removed an unnecessary check for the now non-existent `projectDir` option in the configuration constructor.
- Added a security check for additional `PATH`-variables in `ZettlrConfig`.
- Additional security-check in `ZettlrConfig`s `set()`-function to only add valid options. Now `set()` will return either `true` or `false` depending on whether the option was successfully set.
- Removed deprecated code from `ZettlrWindow` class.
- Added a security check in `ZettlrWindow`s `prompt()` function.
- Removed some unnecessary code from `ZettlrDir` class.
- Small changes to `ZettlrDir` constructor.
- Began first work on `ZettlrFilter` and `ZettlrVirtualDirectory`.
- Changes to `Zettlr` and `ZettlrRenderer` classes.

# 0.15.4

## GUI and functionality

- Zettlr saves a file prior to exporting to make sure you export what you see (WYSIWYE).
- Now Zettlr is more performant especially in documents containing a lot of links. Also, clicking a link _without_ the `ALT`-key pressed will now remove the link and make it editable, as intended.
- Design fix: Now the sorters in the preview pane don't alter the size of the directory field.
- Design change for Windows users: Now Zettlr on Windows uses the system's default font "Segoe UI", because as of strange font-smoothing effects, Lato is barely readable on Windows machines.
- Fixed a logical error in the script, so now Zettlr will remember where you were in a document and restore that view on every opening of a file (not persistent, i.e. if you close and re-open Zettlr itself, the positions will be reset).

## Under the hood

- Added `export` to the `CLOSING_COMMANDS`.
- Updates in `package.json`, updated dependencies.
- Fixed a wrongly placed `continue` in `_renderLinks()` in the `ZettlrEditor` class.
- Moved the saving of scrolling info from the `open()` function to the `close()` function in `ZettlrEditor`.

# 0.15.3

## GUI and functionality

- Removed some displaying of numbers during search.
- Added more file info - when you click on the word count, a small popup containing info about the characters, characters without spaces and also the selection is shown.
- Added a heatmap that shows you the relevance of the search results by adding a background color to the individual file ribbons. The more green and bright they get, the more relevant the file showed up in the results. **Important**: Files that do not match any of the selectors will be hidden as always, e.g. even grey files will at least fulfill the criteria!
- Removed directory ribbons while in search mode.
- Search mode will automatically be exited when selecting a different directory.
- Also, now when a search is done, the opened file will have all results marked in text so you can easily discern them from the rest of the text.
- Small design fixes.

## Under the hood

- Removed an unnecessary `paths-update` event.
- Augmented `getWordCount()` function to return the wordcount of any given string.
- Removed some strange artifacts from the search.
- Huge improvements to the search functionality.
- Finally implemented the new license in the files

# 0.15.2

## GUI and functionality

- Switched the directory indicator with the collapse indicator on root directories, so that the first always stays first.
- Huge performance increase in rendering the preview list.
- Small fix to the word count. Now an empty editor does not show that there's a word written.
- Removed the `Zoom` menu entry from the Window menu on macOS.
- The Reload-shortcut in debug-mode is now `F5`.
- Small fix to the Tag-recognition (now a `#` sign immediately followed by a delimiter character (e.g. spaces, line breaks or apostrophes) will not render a tag formatting).
- The Attachment pane will now scroll if there are too many attachments in it.
- Added an option to open the currently selected directory in the system's file browser (e.g. Finder on macOS or Explorer on Windows). The respective button resides next to the attachment pane's header.
- Small fix to the context menu: It will popup where the click occurred, and not where the mouse is when the menu is actually shown (noticeable especially when right-clicking a misspelled word).
- Augmented the autoclose-pairs with the default German quotes `„` and `“`.
- Changed the save function so that it does not save immediately, but gracefully implements a way to save changes any time a potentially file-closing command is issued (such as selecting another file).
- Changes to the design of the preview list.
- Removed the save-button from the toolbar and now Zettlr will not show you an indicator whether or not there are unsaved changes, because normally everything should be saved. In case changes are *not* saved under strange circumstances, Zettlr will still prompt you to save them if they would be lost.
- Fixed a small error that led Zettlr to believe that it doesn't need to reorder the opened root files and directories, although it should have, thereby having newly opened files pop up not at the top of the directories' list but at random positions somewhere in the directories.

## Under the hood

- Switched Preview-list rendering to `Clusterize.js` to keep huge lists renderable and reduce loading times.
- Removed the now unnecessary `ListView` and `ListViewItem` classes.
- Removed the unnecessary `file-revert` command handler in `ZettlrIPC`.
- Removed a `console.log` in `ZettlrPreview`.
- Added a `isModified()` function in `ZettlrRenderer`.
- Changes to `ZettlrRendererIPC` to accomodate graceful saving procedure.
- Upgraded dependencies.
- Coloured the output of the less compiler script so that it's easy to discern whether or not an error or a warning occurred.

# 0.15.1

## GUI and functionality

- **Switched license from MIT to GNU GPL v3. This also includes all prior releases!**
- Now if there is a valid URL in the clipboard it will be inserted as the URL on all images and links created, not just if there's nothing selected.
- Fixed a bug that prevented the opening of links if clicked with `Alt`-key pressed.
- Added the code indicators (backticks) to the list of auto-complete pairs.
- Fixed the rendering of internal links.
- Small changes to the design of file IDs.
- Moved the resize handles of quicklook windows completely out of the windows themselves so that they are more easy to reach and don't block the scrollbar.
- Fixed the colours of the directory sorters in dark mode.
- Translated the formattings.
- Updates to the readme.
- ID generation now also works if there is something selected.
- More generally: All CodeMirror commands (such as changing the formatting of a selection) will retain the selection you have made (i.e. they will save them, run the command and afterwards re-select what was selected previously).
- Fixed a small bug that could lead to errors while searching using the OR-operator.
- Updater now shows your current version in the update window.
- Small fixes to the styling of the update dialog.

## Under the hood

- Small change to the zkn-link regular expression (was greedy, now it is lazy) to prevent huge misrenderings in case two links were on one line.
- Removed the unnecessary `_sort()`-function in the `ZettlrDirectories`-class.

# 0.15.0

## GUI and functionality

- Fixed the button text color in popups.
- More shadow under the popups (makes them stick out more in the white mode).
- Now it is possible to open Markdown files directly with Zettlr by double clicking them or dragging them onto the app. Dropping also works for directories (#3).
- Zettlr now tells the Operating System that it is capable of handling `.md`- and `.markdown` files.
- Small fixes to the translations.
- Added an about dialog.
- Now Zettlr also converts "standalone" links (e.g. simple detected URLs without Markdown formatting around them) into clickable links. **Attention: Clicking now works with ALT instead of Shift!**
- Added a small popup to view some stats on your writing.
- Fixes to the word count (now also splits along line breaks).
- Moved all formattings to a small popup (indicated by the carriage return symbol). Also added other formatting possibilities, such as code, headings and blockquotes.
- Fixes to the formatting commands.
- Added an attachment pane (#6).
- Added an option to sort directories chronologically or according to name (#4).
- Begun adding zkn-functionality to Zettlr:
  - Now it is possible to use `@ID:<your-ID>` to give an ID to a file (generate one using the Toolbar Button or by pressing `Cmd/Ctrl+L`). If multiple IDs are defined in such a way, the first found will take precedence.
  - You can now tag your files using the Twitter-like syntax: `#hashtag`. Alt-Clicking on them will trigger a search for the tag.
  - You can now link searches in your files. If you type `[[search terms]]` this will trigger a directory-wide search for the search terms. If the link contains an ID in the format `[[@ID:<your-ID>]]`, Zettlr will try to get an exact match. If there is a file using that ID, it will be immediately opened. Also, a directory-wide search for all files referencing this ID will be conducted.

## Under the hood

- Fixed a small bug in the `ZettlrWatchdog` that prevented remotely added directories from being detected by the app.
- Given the classes `ZettlrFile` and `ZettlrDir` more authority over what happens with them. Now they're handling all events by themselves.
- Made the paths mandatory on creation of new `ZettlrFile` and `ZettlrDir` instances.
- Added `isFile()` and `isDir()` helper functions to check if paths actually denote a valid file or directory.
- Added `openPaths` configuration option to hold all opened paths and re-open them on every start.
- Small fix to the loading mechanism of the configuration to allow flexible arrays (needed for the `openPaths` option).
- Found **A LOT** of unnecessary and duplicate code in the `Zettlr` main class and removed it.
- Handle open events in `main.js` and make Zettlr definitively a single app instance.

# 0.14.3

## GUI and functionality

- Fixed a bug that prevented deletion of files and folders.
- Removed the now defunct autosave option in preferences.

## Under the hood

- Fixed a type error in `ZettlrWindow` that passed `undefined` instead of the window to the `showMessageBox` function.

# 0.14.2

## GUI and functionality

- Fixed input text color in popups (e.g., for new files and directories).
- Removed the autosave functionality. Now Zettlr automatically saves all changes "completely."

## Under the hood

- Updated `less.js` (dev-dependency) to latest version.
- Updated `chokidar` to latest version.
- Updated `electron-builder` (dev-dependency) to latest version.
- Removed all autosave-functions.
- `ZettlrWatchdog` can now add multiple paths to watch
- `ZettlrFile` can now also be root (e.g. have the `Zettlr`-object as parent)

# 0.14.1

## GUI and functionality

- Finally got rid of the horizontal scrollbar in the editor, that was visible on Windows and Linux systems
- Also, customized the scrollbar style to be more decent
- Major fixes to the User Interface (now looks way more modern and less cluttered)
- Fixed an error that did not update the snippet of a file on remote change

## Under the hood

- Added other files and directories to the ignore dirs of `chokidar`
- Fixed a small bug in the `poll()`-function

# 0.14.0

## GUI and functionality

- Now Zettlr can detect relative image paths (i.e. relative to the file in which they are referenced) and show these images successfully
- Fixed a bug that did not update the modification time of a file on save.
- Fixed the non-selection of the current file on directory selection
- Fixed a small bug that sometimes could throw an error when moving directories within the app
- Now a quicklook window can be brought to front by simply clicking its title
- Hid the textarea by default, so that on startup the editor field is clean
- Design improvements

## Under the hood

- Begun another code rewrite. This time, the focus is on two parts: First, prevent any access of object properties from other objects than `this`. Instead, use public functions (also, prevent calling of private functions from the outside). Second: Try to, again, move out some functionality from the Zettlr main class to shorten it.
- Removed unnecessary function calls in the renderer.
- Also added support for the [yarn package manager](https://yarnpkg.com/)

# 0.13.0

## GUI and functionality

- Fixed a bug that could lead to errors and misbehaviour if a huge number of directories and files was added
- Added toolbar button descriptions. Simply hover over a button with your mouse to learn about its functionality
- Added an autosave feature. Now, Zettlr keeps automatic saves of your current file.
- Added a reversion feature. With the revert button you can restore the editor content to the last saved state.
- Added an automatic check for updates. It is run on every start of Zettlr and can be called programmatically by clicking Help -> Check for Updates
- Fixed an error that disabled the end-search button in the searchbar.
- Fixed an error that did not refresh the preview list when a new file was created by saving an empty file.
- Fixed an error that did not select newly created directories in the tree view, although they were selected as could be seen in the preview pane.
- Small changes in the system integration.
- Additional check whether or not Pandoc and LaTeX are installed on the system.
- Added menu entries for downloading LaTeX and Pandoc.

## Under the hood

- Added the `ignoreDir` and `ignoreFile` helper functions to check whether or not a specific path should be excluded or not. This applies to directories and the watchdog. Ignored directory patterns (as regular expressions) reside in `source/common/data.json`.
- Ignoring the `jquery-ui.min.js` file on docs generation.
- Improved the documentation of the main classes.
- Updated to Electron 1.8.3.
- Updated Electron builder to 20.4.0.
- Forgot to update the dependencies for export last time.
- Moved the polling interval into `data.json`
- Added class `ZettlrUpdater` with barebone functionality.
- Added `additional_paths` in `source/common/data.json` to automatically append to electron's PATH as to make sure the additional fields in the preferences are no longer needed (unless in special cases).

# 0.12.0

## GUI and functionality

- *New feature*: Integrated dynamically generated **Table of Contents**! Simply click the hashtag symbol and a popup will appear that lets you quickly navigate through all headings in your file.
- *New feature*: Now **images are automatically displayed**, if they are on a single line (only the image, no other text)!
- *New feature*: Now **links are automatically rendered**! Simply shift-click on them! (closes #12)
- Improved the markdown shortcuts. Now, if nothing is selected, when you trigger the bold or italics option, the cursor will automatically be placed inside the formatting marks, so that you can start typing without having to worry about the placement of the cursor.
- Now, if there is a valid URL in the clipboard when you trigger the insert link/image commands, it will be taken automatically as the linking target, so that you only have to type in the text it should link to.
- Added Open-button to the toolbar to select a new directory (closes #2)
- Switched the icon font from fontawesome to the [WebHostingHub-Glyphs](http://www.webhostinghub.com/glyphs)
- Small UI fix in the preview listing
- Small UI fix: Now Zettlr auto-closes the following pairs of characters: `() [] {} '' "" »« “” ‘’ ** __`.

## Under the hood

- Moved supported filetypes to unified file `source/common/data.json`
- Documentation for all files added.
- `ESDoc`-support integrated for API documentation. Simply run `npm run docs:build` to generate a full documentation in `resources/docs`
- Moved the `handleEvent()` functions from the main objects to the IPC classes.
- Moved the toolbar buttons to `source/renderer/assets/toolbar/toolbar.json` as in the example of Electron Menu, to have more dynamic control over the generation of the toolbar.
- Updated dev-dependencies

# 0.11.0

## GUI and functionality

- Introducing a **pomodoro** counter! Now you can simply click on the circle at the right end of the toolbar to start a pomodoro counter. It alternates task-phases of 25 Minutes with short breaks of five minutes and, after every fourth task-phase, a longer break of twenty minutes. It also notifies you when a phase is over with a small notification and a soft sound. Head over to [the official website](https://francescocirillo.com/pages/pomodoro-technique) to get to know what this technique is about.
- Switched to default Lato font on all platforms (embedded the font in the app)
- Additional check whether or not a file/directory already exists at the target location when moving by drag'n'drop
- Some fixes to the Quicklook-windows
- Moved some development functions into a "debug" mode that can be activated in the preferences.
- Now the zoom in/out menu commands only zoom the editor itself, not the whole application
- Added a small little button to end a search (and thereby make visible again all files)
- Switched most dialogs to the smaller (and really nice) popups
- Moved the Exporting options directly to the new share button
- Now Zettlr shows default context menus for text fields
- Fixed an issue on opening new project directories that provided you with the current directory's path instead of the project directory
- Reversed direction of the changelog to display most recent changes at the top of the file.

## Under the hood

- Included jQuery and CodeMirror as npm packages for easier updating
- Added a `ZettlrPopup`-class for easy displaying of small forms and info texts, this will replace most `ZettlrDialog`-forms, because we don't need such a massive dialog box for a single text field (or something else)
- Updated electron to version `1.8.2`, updated other dependencies.
- Updated scripts section. Now the available commands are:
- `npm run start`: Start the development environment
- `npm run less`: Same command as previous, now only with more output
- `npm run build:quick`: Quick'n'dirty unpacked release for current platform
- `npm run release:this`: Build and pack the app for the current platform
- `npm run release:mac`: Build and pack for macOS x64 as DMG
- `npm run release:win`: Build and pack for Win x64 as NSIS installer
- `npm run release:linux`: Build and pack for Linux x64 both as deb and rpm

# 0.10.0

## GUI and functionality

- Fixed a small bug that did not remove the file list if the open directory was removed from the file system. Now, if the current directory is deleted, Zettlr will automatically select the parent directory.
- Small fix to the translations.
- Added a toolbar button that also triggers the export dialog.
- Fixed an issue that prevented you from autocorrecting misspelled words.
- Fixed the sorting of directories (now case insensitive)
- Fixed an error that didn't update the ID of a file on renaming
- Fixed an issue that threw errors sometimes while moving directories

## Under the hood

- Massive rewrite of the logic behind the preview pane. Now only necessary changes are actually re-rendered (and not, as was the case until now, everything), which decreases the locking-potential of the application as well as the average energy impact. Additionally, now it is possible simply to spit out one updated paths-object from main to simply trigger a (possible) re-render.
- Also massive rewrite of the logic behind the tree view. The changes have the same effects as those in the preview pane.

# 0.9.2

## GUI and functionality

- Changed paper format in the odt-template from "Letter" to "DIN A4."
- Now dialogs are correctly positioned (centered)
- Implemented notifications that can be used variously
- Watchdog now monitors changes to the file system
- Small fixes in functionality and translations

## Under the hood

- Added notification service (can be triggered by sending a `notify`-event to the renderer or call `notify()` on a body element.)

# 0.9.1

## GUI and functionality

- Fixed broken PDF export in 0.9.0
- Small improvement in the HTML export template. Now if you want to print out the HTML file, it should look way better than before.

## Under the hood

- Updated dependencies to electron 1.7.11 to react to exploit [CVE-2018-1000006](https://cve.mitre.org/cgi-bin/cvename.cgi?name=CVE-2018-1000006). [See the electron project's blog for more information](https://electronjs.org/blog/protocol-handler-fix).

# 0.9.0

## GUI and functionality

- Fixed a bug that did not show the exact word count of 1.000 words in the toolbar.
- Translated the word counter into de_DE, en_US, en_GB and fr_FR
- The preview pane now does not scroll to its top on saving if it does not contain the current file
- Heavily improved footnote placement and removement
- Footnotes now show on hover to ease previewing.
- Fixed a small error that threw errors on deleting file with no file selected
- Fixed selection accuracy in Quicklook windows after they have been resized.
- Added modification time of files in the file preview.
- Modified the night mode and snippets toggler to display the status as checkmark (also amended the translations respectively)

## Under the hood

- Updated development dependencies
- Additional security check in the `trans()` method
- Footnote plugin now features way better RegEx recognition and works reliably.
- Also, made the footnote placements and deletions to only create one single history event (so that you don't have to press `Cmd/Ctrl+Z` twice to remove the footnote/re-add the footnote)
- Added basic watchdog functions. Not very sophisticated by now but it works.
- Now package.json does not trigger a rebuild of all modules when electron-builder is called (as we only rely on those already prebuilt)
- Again some rewrites to slimline the app
- Renamed events (now dir and file are prepended for easier identification)
- Now the renderer is completely autarc concerning configuration as darkTheme and snippets. This means the renderer can now be reloaded in dev mode without screwing up the config in main. (`afterWindowStart()` has been removed and set in the renderer)
- Wrapped the menu generation into a class (making it possible to set menu items based on configuration options)

# 0.8.1

**This is an emergency patch**. It fixes an error on Windows and Linux systems that disabled the complete main menu, making it unable to execute commands from the menu (e.g., opening a new root folder).

- Fixes a bug that rendered the whole application menu unusable
- Minor localization fixes

# 0.8.0

## GUI and functionality

- Context menu over a erroneous word now gives you suggestions on possible replacements; selecting them will replace the word.
- Fixed a small rendering bug that caused the editor not to correctly select text after hide/unhide of either the tree view or file preview pane.
- Included a toolbar and moved the global search out of the preview pane
- Fixed a small bug in which the title of the main window still showed the title of the currently opened file after it has been deleted
- Fixed a bug that made it impossible to export to PDF on Windows when Zettlr was installed to the `Program Files`-directory
- Fixed a bug that did not close the overlay if there were no dictionaries selected for spell checking
- Finally implemented the make/unmake itemized or numbered list function
- Also, finally added an easy way to insert and remove footnotes.
- - Fixed an error in which you could not save "empty" files on the fly if you just started typing into the editor without any file open.

## Under the hood (i.e.: technical stuff)

- Replaced npm package `trash` with electron internal `shell.moveItemToTrash()`
- Hardened the translation package against potential errors and accounted for also probably missing translations

# 0.7.0

- Included Spellchecking (en_US, en_GB, fr_FR, de_DE, more languages on request)
- Translated app into English, German and French.
- Introducing **Quicklook**: Right-click on any note and click "Quicklook" to open the file in a small overlay window. This enables you to keep open a file while simultaneously reading (and copying text) from different files.
- Fixed a minor error with the detection of clickable links
- Fixed an error that prevented searching for exact phrases
- Added a short check that Zettlr does not try to move a directory into a subdirectory.
- Multiple minor fixes and improvements
- Preview pane and directory tree view can now be hidden via `Cmd/Ctrl+1` and `Cmd/Ctrl+2`

# 0.6.0

- Now the file lists are automatically sorted on renaming files to immediately reflect a possibly changed order.
- The global search now also includes the name of the file
- Fixed a small error that prevented Zettlr from searching the first file in the preview pane
- Fixed an error in the inter-process communication (IPC) that led to unexpected behavior when using Shortcuts.
- Fixed an error that prevented renaming of directories if a file was selected.
- And behind the scene: We've rewritten the whole code base and made it more efficient — that's why the version has switched to 0.6.0

# 0.5.1

- Fixed a bug that disabled the creation of new directories and instead threw errors
- Fixed an error that was thrown by pandoc on each PDF export.

# 0.5.0

- Improved drag and drop of directories
- Moving files now works via drag'n'drop as well
- Fixed a bug that led to undefined errors while trying to rename directories
- Much cleaner arrow-key navigation through the preview pane — now failsafe.
- Now you can navigate to top or bottom in the preview list by holding Cmd or Ctrl while pressing the arrow key.
- Global search is now non-blocking and provides a progress indicator
- Now Shift-click on URLs opens these in external browser.
- Implemented preferences.

# 0.4.0

- Color theme unified (now less colors, more consistency)
- More generally, adaptions in design
- Included directories into preview list pane to mark where directories begin and end
- Now files and directories are automatically sorted, whenever a new gets added
- Renaming of files and directories is possible now.
- Moving of directories via drag'n'drop is now possible.
- Dark Theme configuration stays also after quit and restart.
- Minor bug fixes and improvements (especially failsafes)
- Context menu
- Auto closing of brackets and quotes

# 0.3.0

- The search dialog for the currently opened document now does not close on Enter but enables you to repeatedly press `Enter` instead of `Cmd/Ctrl-G` to `findNext`
- Added several shortcuts for comfortable editing: `Cmd/Ctrl-B` boldens a selected text (or inserts bold-markers at cursor position). Accordingly, `Cmd/Ctrl-I` emphasizes, `Cmd/Ctrl-K` converts the selection into a link and `Cmd/Ctrl-Shift-I` inserts an image.
- Added support for HTML, DOCX, ODT and PDF export using Pandoc and LaTeX

# 0.2.0

- Rewritten version with again several major code rewrites that have been done before this SVN began.

# 0.1.0

- Initial Version w/ several code rewrites that are not documented here.<|MERGE_RESOLUTION|>--- conflicted
+++ resolved
@@ -40,11 +40,8 @@
 - All windows will now remember their last position (new: log window and print window).
 - Some components of the renderer elements will now respect a given accent colour set by your operating system (only available for macOS and Windows).
 - You can now close files by middle-clicking their tabs.
-<<<<<<< HEAD
 - MDX supported as a type of markdown file
-=======
 - New File and Edit File can now fast rename without selecting the extension
->>>>>>> 64849600
 
 ## Under the Hood
 
