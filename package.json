{
  "name": "zettlr",
  "productName": "Zettlr",
  "homepage": "https://www.zettlr.com",
  "author": {
    "name": "Hendrik Erz",
    "email": "info@zettlr.com"
  },
  "repository": {
    "type": "git",
    "url": "git://github.com/Zettlr/Zettlr.git"
  },
  "version": "1.8.7",
  "license": "GPL-3.0",
  "description": "A Markdown Editor for the 21st century.",
  "main": ".webpack/main",
  "scripts": {
    "postinstall": "electron-builder install-app-deps",
    "start": "electron-forge start",
    "package": "electron-forge package",
    "package:mac-x64": "electron-forge package --platform=darwin --arch=x64",
    "package:mac-arm": "electron-forge package --platform=darwin --arch=arm64",
    "package:win-x64": "electron-forge package --platform=win32 --arch=x64",
    "package:win-arm": "electron-forge package --platform=win32 --arch=arm64",
    "package:linux-x64": "electron-forge package --platform=linux --arch=x64",
    "package:linux-arm": "electron-forge package --platform=linux --arch=arm64",
    "release:mac-x64": "electron-builder --mac --x64 --publish never --prepackaged out/Zettlr-darwin-x64/Zettlr.app",
    "release:mac-arm": "electron-builder --mac --arm64 --publish never --prepackaged out/Zettlr-darwin-arm64/Zettlr.app",
    "release:win-x64": "electron-builder --win --x64 --publish never --prepackaged out/Zettlr-win32-x64",
    "release:win-arm": "electron-builder --win --ia32 --arm64 --publish never --prepackaged out/Zettlr-win32-arm64",
    "release:linux-x64": "electron-builder --linux AppImage deb rpm zip --x64 --publish never --prepackaged out/Zettlr-linux-x64",
    "release:linux-arm": "electron-builder --linux AppImage deb rpm zip --arm64 --publish never --prepackaged out/Zettlr-linux-arm64",
    "lang:refresh": "node scripts/refresh-language.js",
    "csl:refresh": "node scripts/update-csl.js",
    "reveal:build": "node scripts/update-reveal.js",
    "test": "mocha test/**/*.js && mocha -r ts-node/register test/**/*.spec.ts",
    "test-gui": "node scripts/test-gui/index.js",
    "lint": "eslint --ext js,vue,ts source"
  },
  "config": {
    "forge": "./forge.config.js"
  },
  "dependencies": {
    "@clr/icons": "^5.1.0",
    "@types/sanitize-html": "^1.27.2",
    "@types/semver": "^7.3.4",
    "@zettlr/citr": "^1.2.2",
    "adm-zip": "^0.5.5",
    "archiver": "^5.3.0",
    "astrocite": "^0.16.4",
    "bcp-47": "^2.0.0",
    "chalk": "^4.1.0",
    "chart.js": "^2.9.4",
    "chokidar": "^3.5.1",
    "citeproc": "^2.4.59",
    "codemirror": "^5.60.0",
    "command-exists": "^1.2.9",
    "got": "^11.8.2",
    "joplin-turndown": "^4.0.30",
    "joplin-turndown-plugin-gfm": "^1.0.12",
    "katex": "^0.13.0",
    "luxon": "^1.26.0",
    "md5": "^2.3.0",
    "mermaid": "^8.9.2",
    "moment": "^2.29.1",
    "nspell": "^2.1.5",
    "rimraf": "^3.0.2",
    "sanitize-filename": "^1.6.3",
    "sanitize-html": "^2.3.3",
    "semver": "^7.3.5",
    "showdown": "^1.9.1",
    "tippy.js": "^6.3.1",
    "uuid": "^8.3.2",
    "vue": "^2.6.12",
    "vue-virtual-scroller": "^1.0.10",
    "vuex": "^3.6.2",
    "yaml": "^1.10.2"
  },
  "optionalDependencies": {
    "fsevents": "^2.3.2"
  },
  "resolutions": {
    "**/electron-packager": "15.2.0",
    "**/node-abi": "^2.21.0"
  },
  "devDependencies": {
    "@electron-forge/cli": "^6.0.0-beta.54",
    "@electron-forge/maker-zip": "^6.0.0-beta.53",
    "@electron-forge/plugin-webpack": "^6.0.0-beta.54",
    "@teamsupercell/typings-for-css-modules-loader": "^2.5.1",
    "@types/adm-zip": "^0.4.34",
    "@types/archiver": "^5.1.0",
    "@types/bcp-47": "^1.0.0",
    "@types/codemirror": "^0.0.108",
    "@types/command-exists": "^1.2.0",
    "@types/electron-devtools-installer": "^2.2.0",
<<<<<<< HEAD
    "@types/katex": "^0.11.0",
    "@types/mocha": "^8.2.0",
=======
    "@types/luxon": "^1.26.3",
    "@types/mocha": "^8.2.2",
>>>>>>> 0b11d7f2
    "@types/nspell": "^2.1.0",
    "@types/rimraf": "^3.0.0",
    "@types/uuid": "^8.3.0",
    "@typescript-eslint/eslint-plugin": "^4.20.0",
    "@typescript-eslint/parser": "^4.20.0",
    "@vercel/webpack-asset-relocator-loader": "^1.2.4",
    "copy-webpack-plugin": "^6.1.0",
    "cross-env": "^7.0.3",
    "css-loader": "^5.2.0",
    "csso": "^4.2.0",
    "electron": "^12.0.2",
    "electron-builder": "^22.10.5",
    "electron-devtools-installer": "^3.1.1",
    "electron-notarize": "^1.0.0",
    "eslint": "^7.23.0",
    "eslint-config-standard": "^16.0.2",
    "eslint-config-standard-with-typescript": "^20.0.0",
    "eslint-loader": "^4.0.2",
    "eslint-plugin-import": "^2.22.1",
    "eslint-plugin-node": "^11.1.0",
    "eslint-plugin-promise": "^4.3.1",
    "eslint-plugin-standard": "^5.0.0",
    "eslint-plugin-vue": "^7.8.0",
    "file-loader": "^6.2.0",
    "fork-ts-checker-webpack-plugin": "^6.2.0",
    "jsdom": "^16.5.2",
    "less": "^4.1.1",
    "less-loader": "^7.3.0",
    "lorem-ipsum": "^2.0.3",
    "mocha": "^8.3.2",
    "node-loader": "^1.0.2",
    "raw-loader": "^4.0.2",
    "reveal.js": "^4.1.0",
    "style-loader": "^2.0.0",
    "svg-inline-loader": "^0.8.2",
    "ts-loader": "^8.1.0",
    "ts-node": "^9.1.1",
    "typescript": "^4.2.3",
    "typings-for-css-modules-loader": "^1.7.0",
    "vue-loader": "^15.9.6",
    "vue-template-compiler": "^2.6.12"
  }
}<|MERGE_RESOLUTION|>--- conflicted
+++ resolved
@@ -94,13 +94,9 @@
     "@types/codemirror": "^0.0.108",
     "@types/command-exists": "^1.2.0",
     "@types/electron-devtools-installer": "^2.2.0",
-<<<<<<< HEAD
     "@types/katex": "^0.11.0",
-    "@types/mocha": "^8.2.0",
-=======
     "@types/luxon": "^1.26.3",
     "@types/mocha": "^8.2.2",
->>>>>>> 0b11d7f2
     "@types/nspell": "^2.1.0",
     "@types/rimraf": "^3.0.0",
     "@types/uuid": "^8.3.0",
